#!/usr/bin/env python
"""
run_1yr_fullchem_benchmark.py: Driver script for creating benchmark plots and
                               testing gcpy 1-year full-chemistry benchmark
                               capability.

Run this script to generate benchmark comparisons between:

    (1) GCC (aka GEOS-Chem "Classic") vs. GCC
    (2) GCHP vs GCC
    (3) GCHP vs GCHP

You can customize this by editing the following settings in the
"Configurables" section below:

    (1) Edit the path variables so that they point to folders w/ model data
    (2) Edit the version strings for each benchmark simulation
    (3) Edit the switches that turn on/off creating of plots and tables
    (4) If necessary, edit labels for the dev and ref versions

Calling sequence:

    ./run_1yr_fullchem_benchmark.py

To test gcpy, copy this script anywhere you want to run the test and
set gcpy_test to True at the top of the script. Benchmark artifacts will
be created locally in new folder called Plots.

Remarks:

    By default, matplotlib will try to open an X window for plotting.
    If you are running this script in an environment where you do not have
    an active X display (such as in a computational queue), then you will
    need to use these commands to disable the X-window functionality.

        import os
        os.environ["QT_QPA_PLATFORM"]="offscreen"

    For more information, please see this issue posted at the ipython site:

        https://github.com/ipython/ipython/issues/10627

This script corresponds with GCPy 1.0.4. Edit this version ID if releasing
a new version of GCPy.
"""

# =====================================================================
# Imports and global settings (you should not need to edit these)
# =====================================================================

import os
from os.path import join, exists
import warnings
from shutil import copyfile
from calendar import monthrange
import numpy as np
from joblib import Parallel, delayed
from gcpy.util import get_filepath, get_filepaths
import gcpy.ste_flux as ste
import gcpy.oh_metrics as oh
import gcpy.budget_ox as ox
#import gcpy.mean_oh_from_logs as moh  # NOTE: to be removed after 13.0.0
from gcpy import benchmark as bmk

# Tell matplotlib not to look for an X-window
os.environ["QT_QPA_PLATFORM"] = "offscreen"

# Suppress annoying warning messages
warnings.filterwarnings("ignore", category=RuntimeWarning)
warnings.filterwarnings("ignore", category=UserWarning)
warnings.filterwarnings("ignore", category=FutureWarning)

# This script has a fixed benchmark type
bmk_type     = "FullChemBenchmark"
bmk_year_ref = '2019'
bmk_year_dev = '2019'
bmk_mon_strs = ["Jan", "Apr", "Jul", "Oct"]
bmk_mon_inds = [0, 3, 6, 9]
bmk_n_months = len(bmk_mon_strs)

########################################################################
###           CONFIGURABLE SETTINGS: ***EDIT AS NEEDED ***           ###
########################################################################

# =====================================================================
# Benchmark information
# Note: When doing GCHP vs GCC comparisions gchp_dev will be compared
# to gcc_dev (not gcc_ref!).
# =====================================================================

# High-level directory containing subdirectories with data
maindir  = "/n/holyscratch01/external_repos/GEOS-CHEM/gcgrid/geos-chem/validation/gcpy_test_data/1yr_fullchem"

# Version strings
# NOTE: these will be used in some filenames and so should not have spaces
# or other characters not appropriate for a filename.
gcc_ref_version = "GCC_ref"
gcc_dev_version = "GCC_dev"
gchp_ref_version = "GCHP_ref"
gchp_dev_version = "GCHP_dev"

# Name to be used for directory of output from this script
results_dir = "BenchmarkResults"

# Path to regridding weights
weightsdir = "/n/holylfs/EXTERNAL_REPOS/GEOS-CHEM/gcgrid/gcdata/ExtData/GCHP/RegriddingWeights"

# Path to species_databse.yml
spcdb_dir = join(maindir, gcc_dev_version)

# GCHP initial restart resolution (for mass tables)
gchp_ref_res = 'c48'
gchp_dev_res = 'c48'

# Kludge: Set switches that will pick the proper StateMet collection
# for GCHP.  Versions prior to 13.0.0 used StateMet_avg.
gchp_ref_prior_to_13 = False
gchp_dev_prior_to_13 = False

# ======================================================================
# Specify if this is a gcpy test validation run
# ======================================================================
gcpy_test = True

# ======================================================================
# Comparisons to run
# ======================================================================
gcc_vs_gcc   = True
gchp_vs_gcc  = True
gchp_vs_gchp = True
# GCHP vs GCC diff of diffs not included in 1-yr full chemistry benchmark

# ======================================================================
# Output to generate (plots/tables will be created in this order):
# ======================================================================
plot_conc        = True
plot_emis        = True
emis_table       = True
plot_jvalues     = True
plot_aod         = True
mass_table       = True
ops_budget_table = True
aer_budget_table = True
Ox_budget_table  = True
ste_table        = True # GCC only
OH_metrics       = True

# Plot concentrations and emissions by category?
plot_by_spc_cat = True
plot_by_hco_cat = True

# ======================================================================
# Data directories
# For gchp_vs_gcc_refdir use gcc_dev_version, not ref (mps, 6/27/19)
# ======================================================================

# Diagnostics file directory paths
gcc_vs_gcc_refdir      = join(maindir, gcc_ref_version,  "OutputDir")
gcc_vs_gcc_devdir      = join(maindir, gcc_dev_version,  "OutputDir")
gchp_vs_gcc_refdir     = join(maindir, gcc_dev_version,  "OutputDir")
gchp_vs_gcc_devdir     = join(maindir, gchp_dev_version, "OutputDir")
gchp_vs_gchp_refdir    = join(maindir, gchp_ref_version, "OutputDir")
gchp_vs_gchp_devdir    = join(maindir, gchp_dev_version, "OutputDir")

# Restart file directory paths
gcc_vs_gcc_refrstdir   = join(maindir, gcc_ref_version,  "restarts")
gcc_vs_gcc_devrstdir   = join(maindir, gcc_dev_version,  "restarts")
gchp_vs_gcc_refrstdir  = join(maindir, gcc_dev_version,  "restarts")
gchp_vs_gcc_devrstdir  = join(maindir, gchp_dev_version)
gchp_vs_gchp_refrstdir = join(maindir, gchp_ref_version)
gchp_vs_gchp_devrstdir = join(maindir, gchp_dev_version)

# Log file directories -- GEOS-Chem "Classic" only
gcc_vs_gcc_reflogdir   = join(maindir, gcc_ref_version,  "logs")
gcc_vs_gcc_devlogdir   = join(maindir, gcc_dev_version,  "logs")

# ======================================================================
# Benchmark output directories
# ======================================================================
# Plot directories
if gcpy_test:
    mainresultsdir           = join('.', results_dir)
    gcc_vs_gcc_resultsdir    = join(mainresultsdir,'GCC_version_comparison')
    gchp_vs_gchp_resultsdir  = join(mainresultsdir,'GCHP_version_comparison')
    gchp_vs_gcc_resultsdir   = join(mainresultsdir,'GCHP_GCC_comparison')
    if not exists(mainresultsdir):
        os.mkdir(mainresultsdir)
    # Make copy of benchmark script in results directory
    curfile = os.path.realpath(__file__)
    dest = join(mainresultsdir,curfile.split('/')[-1])
    if not exists(dest):
        copyfile(curfile, dest)

else:
    gcc_vs_gcc_resultsdir    = join(maindir, gcc_dev_version, results_dir)
    gchp_vs_gchp_resultsdir  = join(maindir, gchp_dev_version,
                                    results_dir, "GCHP_version_comparison")
    gchp_vs_gcc_resultsdir   = join(maindir, gchp_dev_version,
                                    results_dir, "GCHP_GCC_comparison")
    base_gchp_resultsdir     = join(maindir, gchp_dev_version, results_dir)
    #make results directories that don't exist
<<<<<<< HEAD
    for resdir, plotting_type in zip([gcc_vs_gcc_resultsdir, base_gchp_resultsdir,
                                      gchp_vs_gchp_resultsdir, gchp_vs_gcc_resultsdir],
                                     [gcc_vs_gcc, gchp_vs_gcc or gchp_vs_gchp,
                                      gchp_vs_gchp, gchp_vs_gcc]):
        if plotting_type and not exists(resdir):
            os.mkdir(resdir)
        if plotting_type and (resdir == gcc_vs_gcc_resultsdir or resdir == base_gchp_resultsdir):
=======
    for resdir, plotting_type in zip(
            [
                gcc_vs_gcc_resultsdir,
                base_gchp_resultsdir,
                gchp_vs_gchp_resultsdir,
                gchp_vs_gcc_resultsdir
            ],
            [
                gcc_vs_gcc,
                gchp_vs_gcc or gchp_vs_gchp,
                gchp_vs_gchp,
                gchp_vs_gcc
            ]
    ):
        if plotting_type and not exists(resdir):
            os.mkdir(resdir)
        if resdir in [gcc_vs_gcc_resultsdir, base_gchp_resultsdir]:
>>>>>>> 4aab9934
            # Make copy of benchmark script in results directory
            curfile = os.path.realpath(__file__)
            dest = join(resdir,curfile.split('/')[-1])
            if not exists(dest):
                copyfile(curfile, dest)

# Tables directories
gcc_vs_gcc_tablesdir   = join(gcc_vs_gcc_resultsdir,"Tables")
gchp_vs_gcc_tablesdir  = join(gchp_vs_gcc_resultsdir,"Tables")
gchp_vs_gchp_tablesdir = join(gchp_vs_gchp_resultsdir,"Tables")

# Budget directories
gcc_vs_gcc_budgetdir   = join(gcc_vs_gcc_resultsdir,"Budget")
gchp_vs_gcc_budgetdir  = join(gchp_vs_gcc_resultsdir,"Budget")
gchp_vs_gchp_budgetdir = join(gchp_vs_gchp_resultsdir,"Budget")

# ======================================================================
# Plot title strings
# For gchp_vs_gcc_refstr use gcc_dev_version, not ref (mps, 6/27/19)
# ======================================================================
gcc_vs_gcc_refstr    = gcc_ref_version
gcc_vs_gcc_devstr    = gcc_dev_version
gchp_vs_gcc_refstr   = gcc_dev_version
gchp_vs_gcc_devstr   = gchp_dev_version
gchp_vs_gchp_refstr  = gchp_ref_version
gchp_vs_gchp_devstr  = gchp_dev_version

########################################################################
###    THE REST OF THESE SETTINGS SHOULD NOT NEED TO BE CHANGED      ###
########################################################################

def gchp_metname(prior_to_13):
    """
    Returns the proper name for the GCHP StateMet collection.
    """
    if prior_to_13:
        return "StateMet_avg"
    return "StateMet"

# =====================================================================
# Dates and times -- ref data
# =====================================================================

# Month/year strings for use in table subdirectories (e.g. Jan2016)
bmk_mon_yr_strs_ref = [v + bmk_year_ref for v in bmk_mon_strs]

# Get all months array of start datetimes for benchmark year
bmk_start_ref = np.datetime64(bmk_year_ref + "-01-01")
bmk_end_ref = np.datetime64("{}-01-01".format(int(bmk_year_ref)+1))
all_months_ref = np.arange(bmk_start_ref,
                           bmk_end_ref,
                           step=np.timedelta64(1, "M"),
                           dtype="datetime64[M]")

# Get all months array of mid-point datetime per month for benchmark year,
# and # sec and # days per month
# NOTE: GCHP time-averaged files have time in the middle of the month
sec_per_month_ref = np.zeros(12)
days_per_month_ref = np.zeros(12)
all_months_mid_ref = np.zeros(12, dtype="datetime64[h]")
for t in range(12):
    days_per_month_ref[t] = monthrange(int(bmk_year_ref), t + 1)[1]
    sec_per_month_ref[t] = days_per_month_ref[t] * 86400.0
    middle_hr = int(days_per_month_ref[t] * 24 / 2)
    delta = np.timedelta64(middle_hr, 'h')
    all_months_mid_ref[t] = all_months_ref[t].astype("datetime64[h]") + delta

# Get subset of month datetimes for only benchmark months
bmk_mons_ref = all_months_ref[bmk_mon_inds]
bmk_mons_mid_ref = all_months_mid_ref[bmk_mon_inds]
bmk_sec_per_month_ref = sec_per_month_ref[bmk_mon_inds]

# =====================================================================
# Dates and times -- Dev data
# =====================================================================

# Month/year strings for use in table subdirectories (e.g. Jan2016)
bmk_mon_yr_strs_dev = [v + bmk_year_dev for v in bmk_mon_strs]

# Get all months array of start datetimes for benchmark year
bmk_start_dev = np.datetime64(bmk_year_dev + "-01-01")
bmk_end_dev = np.datetime64("{}-01-01".format(int(bmk_year_dev)+1))
all_months_dev = np.arange(bmk_start_dev,
                           bmk_end_dev,
                           step=np.timedelta64(1, "M"),
                           dtype="datetime64[M]")

# Get all months array of mid-point datetime per month for benchmark year,
# and # sec and # days per month
# NOTE: GCHP time-averaged files have time in the middle of the month
sec_per_month_dev = np.zeros(12)
days_per_month_dev = np.zeros(12)
all_months_mid_dev = np.zeros(12, dtype="datetime64[h]")
for t in range(12):
    days_per_month_dev[t] = monthrange(int(bmk_year_dev), t + 1)[1]
    sec_per_month_dev[t] = days_per_month_dev[t] * 86400.0
    middle_hr = int(days_per_month_dev[t] * 24 / 2)
    delta = np.timedelta64(middle_hr, 'h')
    all_months_mid_dev[t] = all_months_dev[t].astype("datetime64[h]") + delta

# Get subset of month datetimes for only benchmark months
bmk_mons_dev = all_months_dev[bmk_mon_inds]
bmk_mons_mid_dev = all_months_mid_dev[bmk_mon_inds]
bmk_sec_per_month_dev = sec_per_month_dev[bmk_mon_inds]

# ======================================================================
# Print the list of plots & tables to the screen
# ======================================================================

print("The following plots and tables will be created for {}:".format(
    bmk_type
))
if plot_conc:
    print(" - Concentration plots")
if plot_emis:
    print(" - Emissions plots")
if plot_jvalues:
    print(" - J-values (photolysis rates) plots")
if plot_aod:
    print(" - Aerosol optical depth plots")
if ops_budget_table:
    print(" - Operations budget tables")
if aer_budget_table:
    print(" - Aerosol budget/burden tables")
if emis_table:
    print(" - Table of emissions totals by species and inventory")
if mass_table:
    print(" - Table of species mass")
if OH_metrics:
    print(" - Table of OH metrics")
if ste_table:
    print(" - Table of strat-trop exchange")
print("Comparisons will be made for the following combinations:")
if gcc_vs_gcc:
    print(" - GCC vs GCC")
if gchp_vs_gcc:
    print(" - GCHP vs GCC")
if gchp_vs_gchp:
    print(" - GCHP vs GCHP")

# %%%%%%%%%%%%%%%%%%%%%%%%%%%%%%%%%%%%%%%%%%%%%%%%%%%%%%%%%%%%%%%%%%%%%%
# Create GCC vs GCC benchmark plots and tables
# %%%%%%%%%%%%%%%%%%%%%%%%%%%%%%%%%%%%%%%%%%%%%%%%%%%%%%%%%%%%%%%%%%%%%%
if gcc_vs_gcc:

    # ==================================================================
    # GCC vs GCC filepaths for StateMet collection data
    # ==================================================================
    refmet = get_filepaths(
        gcc_vs_gcc_refdir,
        "StateMet",
        all_months_ref
    )[0]
    devmet = get_filepaths(
        gcc_vs_gcc_devdir,
        "StateMet",
        all_months_dev
    )[0]

    # ==================================================================
    # GCC vs GCC species concentration plots
    #
    # Includes lumped species and separates by category if plot_by_spc_cat
    # is true; otherwise excludes lumped species and writes to one file.
    # --------------------------------------------------------------
    if plot_conc:
        print("\n%%% Creating GCC vs. GCC concentration plots %%%")

        # --------------------------------------------------------------
        # GCC vs GCC species concentration plots: Annual mean
        # --------------------------------------------------------------

        # Filepaths
        ref = get_filepaths(
            gcc_vs_gcc_refdir,
            "SpeciesConc",
            all_months_ref
        )[0]
        dev = get_filepaths(
            gcc_vs_gcc_devdir,
            "SpeciesConc",
            all_months_dev
        )[0]

        # Create plots
        bmk.make_benchmark_conc_plots(
            ref,
            gcc_vs_gcc_refstr,
            dev,
            gcc_vs_gcc_devstr,
            refmet=refmet,
            devmet=devmet,
            dst=gcc_vs_gcc_resultsdir,
            subdst='AnnualMean',
            time_mean=True,
            weightsdir=weightsdir,
            benchmark_type=bmk_type,
            overwrite=True,
            spcdb_dir=spcdb_dir
        )

        # --------------------------------------------------------------
        # GCC vs GCC species concentration plots: Seasonal
        # --------------------------------------------------------------
        for t in range(bmk_n_months):
            mon_ind = bmk_mon_inds[t]
            bmk.make_benchmark_conc_plots(
                ref[mon_ind],
                gcc_vs_gcc_refstr,
                dev[mon_ind],
                gcc_vs_gcc_devstr,
                refmet=refmet[mon_ind],
                devmet=devmet[mon_ind],
                dst=gcc_vs_gcc_resultsdir,
                subdst=bmk_mon_yr_strs_dev[t],
                weightsdir=weightsdir,
                benchmark_type=bmk_type,
                plot_by_spc_cat=plot_by_spc_cat,
                overwrite=True,
                spcdb_dir=spcdb_dir
            )

    # ==================================================================
    # GCC vs GCC emissions plots
    # ==================================================================
    if plot_emis:
        print("\n%%% Creating GCC vs. GCC emissions plots %%%")

        # --------------------------------------------------------------
        # GCC vs GCC emissions plots: Annual mean
        # --------------------------------------------------------------

        # Filepaths
        ref = get_filepaths(
            gcc_vs_gcc_refdir,
            "Emissions",
            all_months_ref
        )[0]
        dev = get_filepaths(
            gcc_vs_gcc_devdir,
            "Emissions",
            all_months_dev
        )[0]

        # Create plots
        bmk.make_benchmark_emis_plots(
            ref,
            gcc_vs_gcc_refstr,
            dev,
            gcc_vs_gcc_devstr,
            dst=gcc_vs_gcc_resultsdir,
            subdst='AnnualMean',
            time_mean=True,
            weightsdir=weightsdir,
            plot_by_spc_cat=plot_by_spc_cat,
            plot_by_hco_cat=plot_by_hco_cat,
            overwrite=True,
            spcdb_dir=spcdb_dir
        )

        # --------------------------------------------------------------
        # GCC vs GCC emissions plots: Seasonal
        # --------------------------------------------------------------
        for t in range(bmk_n_months):
            mon_ind = bmk_mon_inds[t]
            bmk.make_benchmark_emis_plots(
                ref[mon_ind],
                gcc_vs_gcc_refstr,
                dev[mon_ind],
                gcc_vs_gcc_devstr,
                dst=gcc_vs_gcc_resultsdir,
                subdst=bmk_mon_yr_strs_dev[t],
                weightsdir=weightsdir,
                plot_by_spc_cat=plot_by_spc_cat,
                plot_by_hco_cat=plot_by_hco_cat,
                overwrite=True,
                spcdb_dir=spcdb_dir
            )

    # ==================================================================
    # GCC vs GCC tables of emission and inventory totals
    # ==================================================================
    if emis_table:
        print("\n%%% Creating GCC vs. GCC emissions & inventory totals %%%")

        # Filepaths
        ref = get_filepaths(
            gcc_vs_gcc_refdir,
            "Emissions",
            all_months_ref
        )[0]
        dev = get_filepaths(
            gcc_vs_gcc_devdir,
            "Emissions",
            all_months_dev
        )[0]

        # Create table
        bmk.make_benchmark_emis_tables(
            ref,
            gcc_vs_gcc_refstr,
            dev,
            gcc_vs_gcc_devstr,
            dst=gcc_vs_gcc_resultsdir,
            ref_interval=sec_per_month_ref,
            dev_interval=sec_per_month_dev,
            overwrite=True,
            spcdb_dir=spcdb_dir
        )

    # ==================================================================
    # GCC vs GCC J-value plots
    # ==================================================================
    if plot_jvalues:
        print("\n%%% Creating GCC vs. GCC J-value plots %%%")

        # --------------------------------------------------------------
        # GCC vs GCC J-value plots: Annual mean
        # --------------------------------------------------------------

        # Filepaths
        ref = get_filepaths(
            gcc_vs_gcc_refdir,
            "JValues",
            all_months_ref
        )[0]
        dev = get_filepaths(
            gcc_vs_gcc_devdir,
            "JValues",
            all_months_dev
        )[0]

        # Create plots
        bmk.make_benchmark_jvalue_plots(
            ref,
            gcc_vs_gcc_refstr,
            dev,
            gcc_vs_gcc_devstr,
            dst=gcc_vs_gcc_resultsdir,
            subdst='AnnualMean',
            time_mean=True,
            weightsdir=weightsdir,
            overwrite=True,
            spcdb_dir=spcdb_dir
        )

        # --------------------------------------------------------------
        # GCC vs GCC J-value plots: Seasonal
        # --------------------------------------------------------------
        for t in range(bmk_n_months):
            mon_ind = bmk_mon_inds[t]
            bmk.make_benchmark_jvalue_plots(
                ref[mon_ind],
                gcc_vs_gcc_refstr,
                dev[mon_ind],
                gcc_vs_gcc_devstr,
                dst=gcc_vs_gcc_resultsdir,
                subdst=bmk_mon_yr_strs_dev[t],
                weightsdir=weightsdir,
                overwrite=True,
                spcdb_dir=spcdb_dir
            )

    # ==================================================================
    # GCC vs. GCC column AOD plots
    # ==================================================================
    if plot_aod:
        print("\n%%% Creating GCC vs. GCC column AOD plots %%%")

        # --------------------------------------------------------------
        # GCC vs GCC column AOD plots: Annual mean
        # --------------------------------------------------------------

        # Filepaths
        ref = get_filepaths(
            gcc_vs_gcc_refdir,
            "Aerosols",
            all_months_ref
        )[0]
        dev = get_filepaths(
            gcc_vs_gcc_devdir,
            "Aerosols",
            all_months_dev
        )[0]

        # Create plots
        bmk.make_benchmark_aod_plots(
            ref,
            gcc_vs_gcc_refstr,
            dev,
            gcc_vs_gcc_devstr,
            dst=gcc_vs_gcc_resultsdir,
            subdst='AnnualMean',
            time_mean=True,
            weightsdir=weightsdir,
            overwrite=True,
            spcdb_dir=spcdb_dir
        )

        # --------------------------------------------------------------
        # GCC vs GCC column AOD plots: Seasonal
        # --------------------------------------------------------------
        for t in range(bmk_n_months):
            mon_ind = bmk_mon_inds[t]
            bmk.make_benchmark_aod_plots(
                ref[mon_ind],
                gcc_vs_gcc_refstr,
                dev[mon_ind],
                gcc_vs_gcc_devstr,
                dst=gcc_vs_gcc_resultsdir,
                subdst=bmk_mon_yr_strs_dev[t],
                weightsdir=weightsdir,
                overwrite=True,
                spcdb_dir=spcdb_dir
            )

    # ==================================================================
    # GCC vs GCC mass tables
    # ==================================================================
    if mass_table:
        print("\n%%% Creating GCC vs. GCC mass tables %%%")

        def gcc_vs_gcc_mass_table(m):
            """
            Create mass table for each benchmark month m in parallel
            """

            # Filepaths
            refpath = get_filepath(
                gcc_vs_gcc_refrstdir,
                "Restart",
                bmk_mons_ref[m]
            )
            devpath = get_filepath(
                gcc_vs_gcc_devrstdir,
                "Restart",
                bmk_mons_dev[m]
            )

            # Create tables
            bmk.make_benchmark_mass_tables(
                refpath,
                gcc_vs_gcc_refstr,
                devpath,
                gcc_vs_gcc_devstr,
                dst=gcc_vs_gcc_tablesdir,
                subdst=bmk_mon_yr_strs_dev[m],
                label="at 01{}".format(bmk_mon_yr_strs_dev[m]),
                overwrite=True,
                spcdb_dir=spcdb_dir
            )

        # Run in parallel
        results = Parallel(n_jobs=-1)\
            (delayed(gcc_vs_gcc_mass_table)(t) for t in range(bmk_n_months))

    # ==================================================================
    # GCC vs GCC operations budgets tables
    # ==================================================================
    if ops_budget_table:
        print("\n%%% Creating GCC vs. GCC operations budget tables %%%")

        def gcc_vs_gcc_ops_budg(m):
            """
            Create budget table for each benchmark month m in parallel
            """

            # Filepaths
            refpath = get_filepath(
                gcc_vs_gcc_refdir,
                "Budget",
                bmk_mons_ref[m]
            )
            devpath = get_filepath(
                gcc_vs_gcc_devdir,
                "Budget",
                bmk_mons_dev[m]
            )

            # Create tables
            bmk.make_benchmark_operations_budget(
                gcc_ref_version,
                refpath,
                gcc_dev_version,
                devpath,
                sec_per_month_ref[m],
                sec_per_month_dev[m],
                benchmark_type=bmk_type,
                label="at 01{}".format(bmk_mon_yr_strs_dev[m]),
                dst=gcc_vs_gcc_tablesdir
            )

        # Run in parallel
        results = Parallel(n_jobs=-1)\
            (delayed(gcc_vs_gcc_ops_budg)(t) for t in range(bmk_n_months))

    # ==================================================================
    # GCC vs GCC aerosols budgets/burdens tables
    # ==================================================================
    if aer_budget_table:
        print("\n%%% Creating GCC vs. GCC aerosols budget tables %%%")

        # Filepaths
        devaero = get_filepaths(
            gcc_vs_gcc_devdir,
            "Aerosols",
            all_months_dev
        )
        devspc = get_filepaths(
            gcc_vs_gcc_devdir,
            "SpeciesConc",
            all_months_dev
        )

        # Compute tables
        bmk.make_benchmark_aerosol_tables(
            gcc_vs_gcc_devdir,
            devaero,
            devspc,
            devmet,
            gcc_dev_version,
            bmk_year_dev,
            days_per_month_dev,
            dst=gcc_vs_gcc_tablesdir,
            overwrite=True,
            spcdb_dir=spcdb_dir
        )

    # ==================================================================
    # GCC vs GCC Ox budget table
    # ==================================================================
    if Ox_budget_table:
        print("\n%%% Creating GCC vs. GCC Ox budget table %%%")
        ox.global_ox_budget(
            gcc_dev_version,
            gcc_vs_gcc_devdir,
            gcc_vs_gcc_devrstdir,
            bmk_year_dev,
            dst=gcc_vs_gcc_tablesdir,
            overwrite=True,
            spcdb_dir=spcdb_dir
        )

    # ==================================================================
    # GCC Strat-Trop Exchange
    # ==================================================================
    if ste_table:
        print("\n%%% Creating GCC vs. GCC Strat-Trop Exchange table %%%")

        # Filepaths
        dev = get_filepaths(
            gcc_vs_gcc_devdir,
            "AdvFluxVert",
            all_months_dev
        )[0]

        # Compute table
        ste.make_benchmark_ste_table(
            gcc_dev_version,
            dev,
            bmk_year_dev,
            dst=gcc_vs_gcc_tablesdir,
            bmk_type=bmk_type,
            species=['O3'],
            overwrite=True
        )

    # ==================================================================
    # GCC vs GCC Global mean OH, MCF Lifetime, CH4 Lifetime
    # ==================================================================
    if OH_metrics:
        print("\n%%% Creating GCC vs. GCC OH metrics %%%")

# NOTE: Use this if the benchmark is prior to 13.0.0!
#        # Compute mean OH from the log files
#        # NOTE: Only works for GEOS-Chem "Classic" benchmarks!
#        moh.make_benchmark_oh_from_logs(
#            gcc_vs_gcc_reflogdir,
#            gcc_vs_gcc_refstr,
#           gcc_vs_gcc_devlogdir,
#            gcc_vs_gcc_devstr,
#            bmk_year_ref,
#            dst=gcc_vs_gcc_tablesdir,
#            overwrite=True
#        )

        # Filepaths
        ref = get_filepaths(
            gcc_vs_gcc_refdir,
            "Metrics",
            all_months_ref
        )[0]
        dev = get_filepaths(
            gcc_vs_gcc_devdir,
            "Metrics",
            all_months_dev
        )[0]

        # Create the OH Metrics table
        oh.make_benchmark_oh_metrics(
            ref,
            gcc_ref_version,
            dev,
            gcc_dev_version,
            dst=gcc_vs_gcc_tablesdir,
            overwrite=True,
            spcdb_dir=spcdb_dir
        )

# %%%%%%%%%%%%%%%%%%%%%%%%%%%%%%%%%%%%%%%%%%%%%%%%%%%%%%%%%%%%%%%%%%%%%%
# Create GCHP vs GCC benchmark plots and tables
#
# (1) GCHP (Dev) and GCC (Ref) use the same benchmark year.
# (2) The GCC version in "GCHP vs GCC" is the Dev of "GCC vs GCC".
# %%%%%%%%%%%%%%%%%%%%%%%%%%%%%%%%%%%%%%%%%%%%%%%%%%%%%%%%%%%%%%%%%%%%%%
if gchp_vs_gcc:

    # ==================================================================
    # GCHP vs GCC filepaths for StateMet collection data
    # ==================================================================
    refmet = get_filepaths(
        gchp_vs_gcc_refdir,
        "StateMet",
        all_months_dev
    )[0]
    devmet = get_filepaths(
        gchp_vs_gcc_devdir,
        gchp_metname(gchp_dev_prior_to_13),
        all_months_mid_dev,
        is_gchp=True
    )[0]

    # ==================================================================
    # GCHP vs GCC Concentration plots
    # ==================================================================
    if plot_conc:
        print("\n%%% Creating GCHP vs. GCC concentration plots %%%")

        # --------------------------------------------------------------
        # GCHP vs GCC species concentration plots: Annual Mean
        # --------------------------------------------------------------

        # Filepaths
        ref = get_filepaths(
            gchp_vs_gcc_refdir,
            "SpeciesConc",
            all_months_dev
        )[0]
        dev = get_filepaths(
            gchp_vs_gcc_devdir,
            "SpeciesConc",
            all_months_mid_dev,
            is_gchp=True
        )[0]

        # Create plots
        bmk.make_benchmark_conc_plots(
            ref,
            gchp_vs_gcc_refstr,
            dev,
            gchp_vs_gcc_devstr,
            refmet=refmet,
            devmet=devmet,
            dst=gchp_vs_gcc_resultsdir,
            subdst='AnnualMean',
            time_mean=True,
            weightsdir=weightsdir,
            benchmark_type=bmk_type,
            overwrite=True,
            spcdb_dir=spcdb_dir
        )

        # --------------------------------------------------------------
        # GCHP vs GCC species concentration plots: Seasonal
        # --------------------------------------------------------------
        for t in range(bmk_n_months):
            mon_ind = bmk_mon_inds[t]
            bmk.make_benchmark_conc_plots(
                ref[mon_ind],
                gchp_vs_gcc_refstr,
                dev[mon_ind],
                gchp_vs_gcc_devstr,
                refmet=refmet[mon_ind],
                devmet=devmet[mon_ind],
                dst=gchp_vs_gcc_resultsdir,
                subdst=datestr,
                weightsdir=weightsdir,
                benchmark_type=bmk_type,
                plot_by_spc_cat=plot_by_spc_cat,
                overwrite=True,
                spcdb_dir=spcdb_dir
            )

    # ==============================================================
    # GCHP vs. GCC emissions plots
    # ==============================================================
    if plot_emis:
        print("\n%%% Creating GCHP vs. GCC emissions plots %%%")

        # Diagnostic collections to read
        col = "Emissions"

        # --------------------------------------------------------------
        # GCHP vs GCC emissions plots: Annual Mean
        # --------------------------------------------------------------

        # Filepaths
        ref = get_filepaths(
            gchp_vs_gcc_refdir,
            "Emissions",
            all_months_dev
        )[0]
        dev = get_filepaths(
            gchp_vs_gcc_devdir,
            "Emissions",
            all_months_mid_dev,
            is_gchp=True
        )[0]

        # Create plots
        bmk.make_benchmark_emis_plots(
            ref,
            gchp_vs_gcc_refstr,
            dev,
            gchp_vs_gcc_devstr,
            dst=gchp_vs_gcc_resultsdir,
            subdst='AnnualMean',
            time_mean=True,
            weightsdir=weightsdir,
            plot_by_spc_cat=plot_by_spc_cat,
            plot_by_hco_cat=plot_by_hco_cat,
            overwrite=True,
            spcdb_dir=spcdb_dir
        )

        # --------------------------------------------------------------
        # GCHP vs GCC emissions plots: Seasonal
        # --------------------------------------------------------------
        for t in range(bmk_n_months):
            mon_ind = bmk_mon_inds[t]
            bmk.make_benchmark_emis_plots(
                ref[mon_ind],
                gchp_vs_gcc_refstr,
                dev[mon_ind],
                gchp_vs_gcc_devstr,
                dst=gchp_vs_gcc_resultsdir,
                subdst=bmk_mon_yr_strs_dev[t],
                weightsdir=weightsdir,
                plot_by_spc_cat=plot_by_spc_cat,
                plot_by_hco_cat=plot_by_hco_cat,
                overwrite=True,
                spcdb_dir=spcdb_dir
            )

    # ==================================================================
    # GCHP vs. GCC tables of emission and inventory totals
    # ==================================================================
    if emis_table:
        print("\n%%% Creating GCHP vs. GCC emissions tables %%%")

        # Filepaths
        ref = get_filepaths(
            gchp_vs_gcc_refdir,
            "Emissions",
            all_months_dev
        )[0]
        dev = get_filepaths(
            gchp_vs_gcc_devdir,
            "Emissions",
            all_months_mid_dev,
            is_gchp=True
        )[0]

        # Create emissions table that spans entire year
        bmk.make_benchmark_emis_tables(
            ref,
            gchp_vs_gcc_refstr,
            dev,
            gchp_vs_gcc_devstr,
            devmet=devmet,
            dst=gchp_vs_gcc_resultsdir,
            ref_interval=sec_per_month_ref,
            dev_interval=sec_per_month_dev,
            overwrite=True,
            spcdb_dir=spcdb_dir
        )

    # ==================================================================
    # GCHP vs. GCC J-values plots
    # ==================================================================
    if plot_jvalues:
        print("\n%%% Creating GCHP vs. GCC J-values plots %%%")

        # --------------------------------------------------------------
        # GCHP vs GCC J-values plots: Annual Mean
        # --------------------------------------------------------------

        # Filepaths
        ref = get_filepaths(
            gchp_vs_gcc_refdir,
            "JValues",
            all_months_dev
        )[0]
        dev = get_filepaths(
            gchp_vs_gcc_devdir,
            "JValues",
            all_months_mid_dev,
            is_gchp=True
        )[0]

        # Create plots
        bmk.make_benchmark_jvalue_plots(
            ref,
            gchp_vs_gcc_refstr,
            dev,
            gchp_vs_gcc_devstr,
            dst=gchp_vs_gcc_resultsdir,
            subdst='AnnualMean',
            time_mean=True,
            weightsdir=weightsdir,
            overwrite=True,
            spcdb_dir=spcdb_dir
        )

        # --------------------------------------------------------------
        # GCHP vs GCC J-values plots: Seasonal
        # --------------------------------------------------------------
        for t in range(bmk_n_months):
            mon_ind = bmk_mon_inds[t]
            bmk.make_benchmark_jvalue_plots(
                ref[mon_ind],
                gchp_vs_gcc_refstr,
                dev[mon_ind],
                gchp_vs_gcc_devstr,
                dst=gchp_vs_gcc_resultsdir,
                subdst=bmk_mon_yr_strs_dev[t],
                weightsdir=weightsdir,
                overwrite=True,
                spcdb_dir=spcdb_dir
            )

    # ==================================================================
    # GCHP vs GCC column AOD plots
    # ==================================================================
    if plot_aod:
        print("\n%%% Creating GCHP vs. GCC AOD plots %%%")

        # --------------------------------------------------------------
        # GCHP vs GCC column AOD plots: Annual Mean
        # --------------------------------------------------------------

        # Filepaths
        ref = get_filepaths(
            gchp_vs_gcc_refdir,
            "Aerosols",
            all_months_dev
        )[0]
        dev = get_filepaths(
            gchp_vs_gcc_devdir,
            "Aerosols",
            all_months_mid_dev,
            is_gchp=True
        )[0]

        # Create plots
        bmk.make_benchmark_aod_plots(
            ref,
            gchp_vs_gcc_refstr,
            dev,
            gchp_vs_gcc_devstr,
            dst=gchp_vs_gcc_resultsdir,
            subdst='AnnualMean',
            time_mean=True,
            weightsdir=weightsdir,
            overwrite=True,
            spcdb_dir=spcdb_dir
        )

        # --------------------------------------------------------------
        # GCHP vs GCC column AOD plots: Selected Months
        # --------------------------------------------------------------
        for t in range(bmk_n_months):
            mon_ind = bmk_mon_inds[t]
            bmk.make_benchmark_aod_plots(
                ref[mon_ind],
                gchp_vs_gcc_refstr,
                dev[mon_ind],
                gchp_vs_gcc_devstr,
                dst=gchp_vs_gcc_resultsdir,
                subdst=bmk_mon_yr_strs_dev[t],
                weightsdir=weightsdir,
                overwrite=True,
                spcdb_dir=spcdb_dir
            )

    # ==================================================================
    # GCHP vs GCC global mass tables
    # ==================================================================
    if mass_table:
        print("\n%%% Creating GCHP vs. GCC mass tables %%%")

        def gchp_vs_gcc_mass_table(m):
            """
            Create mass table for each benchmark month in parallel
            """

            # Filepaths
            refpath = get_filepath(
                gchp_vs_gcc_refrstdir,
                "Restart",
                bmk_mons_dev[m]
            )
            devpath = get_filepath(
                gchp_vs_gcc_devrstdir,
                "Restart",
                bmk_mons_dev[m],
                is_gchp=True
            )

            # use initial restart if no checkpoint present (intended for
            # first month).  need to pass path of meteorology file with
            # area variable in this scenario
            dev_extra = ''
            if not os.path.isfile(dev):
                devpath = join(
                    gchp_vs_gcc_devrstdir,
                    'initial_GEOSChem_rst.' + gchp_dev_res + '_benchmark.nc'
                )
                dev_extra = get_filepath(
                    gchp_vs_gcc_devrstdir,
                    "Restart",
                    bmk_mons_dev[m+1],
                    is_gchp=True
                )

            # Create tables
            bmk.make_benchmark_mass_tables(
                refpath,
                gchp_vs_gcc_refstr,
                devpath,
                gchp_vs_gcc_devstr,
                dst=gchp_vs_gcc_tablesdir,
                subdst=bmk_mon_yr_strs_dev[m],
                label="at 01{}".format(bmk_mon_yr_strs_dev[m]),
                overwrite=True,
                spcdb_dir=spcdb_dir,
                dev_met_extra=dev_extra
            )

        results = Parallel(n_jobs=-1)\
            (delayed(gchp_vs_gcc_mass_table)(t) for t in range(bmk_n_months))

    # ==================================================================
    # GCHP vs GCC operations budgets tables
    # ==================================================================
    if ops_budget_table:
        print("\n%%% Creating GCHP vs. GCC operations budget tables %%%")

        def gchp_vs_gcc_ops_budg(m):
            """
            Create operations budgets for each benchmark month m in parallel
            """

            # Filepaths
            refpath = get_filepath(
                gchp_vs_gcc_refdir,
                "Budget",
                bmk_mons_dev[m]
            )
            devpath = get_filepath(
                gchp_vs_gcc_devdir,
                "Budget",
                bmk_mons_mid_dev[m],
                is_gchp=True
            )

            # Create tables
            bmk.make_benchmark_operations_budget(
                gcc_dev_version,
                refpath,
                gchp_dev_version,
                devpath,
                bmk_sec_per_month_dev[m],
                bmk_sec_per_month_dev[m],
                benchmark_type=bmk_type,
                label="at 01{}".format(bmk_mon_yr_strs_dev[m]),
                operations=[
                    "Chemistry",
                    "Convection",
                    "EmisDryDep",
                    "Mixing",
                    "WetDep"
                ],
                compute_accum=False,
                dst=gchp_vs_gcc_tablesdir
            )

        results = Parallel(n_jobs=-1)\
            (delayed(gchp_vs_gcc_ops_budg)(t) for t in range(bmk_n_months))

    # ==================================================================
    # GCHP vs GCC aerosol budgets and burdens tables
    # ==================================================================
    if aer_budget_table:
        print("\n%%% Creating GCHP vs. GCC aerosol budget tables %%%")

        # Filepaths
        devaero = get_filepaths(
            gchp_vs_gcc_devdir,
            "Aerosols",
            all_months_mid_dev,
            is_gchp=True
        )[0]
        devspc = get_filepaths(
            gchp_vs_gcc_devdir,
            "SpeciesConc",
            all_months_mid_dev,
            is_gchp=True
        )[0]

        # Create tables
        bmk.make_benchmark_aerosol_tables(
            gchp_vs_gcc_devdir,
            devaero,
            devspc,
            devmet,
            gchp_dev_version,
            bmk_year_dev,
            days_per_month_dev,
            dst=gchp_vs_gcc_tablesdir,
            overwrite=True,
            spcdb_dir=spcdb_dir,
            is_gchp=True
        )

    # Comment out the budget tables until we are sure that GCHP
    # benchmarks archive wetdep fields for HNO3 (bmy, 4/1/21)
    ## ==================================================================
    ## GCHP vs GCC Ox budget tables
    ## ==================================================================
    #if Ox_budget_table:
    #    print("\n%%% Creating GCHP vs. GCC Ox budget tables %%%")
    #
    #    # Compute Ox budget table for GCC
    #    ox.global_ox_budget(
    #        gcc_dev_version,
    #        gcc_vs_gcc_devdir,
    #        gcc_vs_gcc_devrstdir,
    #        bmk_year_dev,
    #        dst=gcc_vs_gcc_tablesdir,
    #        overwrite=True,
    #        spcdb_dir=spcdb_dir
    #    )
    #
    #    # Compute Ox budget table for GCHP
    #    ox.global_ox_budget(
    #        gchp_dev_version,
    #        gchp_vs_gcc_devdir,
    #        gchp_vs_gcc_devrstdir,
    #        bmk_year_dev,
    #        dst=gchp_vs_gcc_tablesdir,
    #        overwrite=True,
    #        is_gchp=True,
    #        spcdb_dir=spcdb_dir
    #    )

    # ==================================================================
    # GCHP vs. GCC global mean OH, MCF Lifetime, CH4 Lifetime
    # ==================================================================
    if OH_metrics:
        print("\n%%% Creating GCHP vs. GCC OH metrics table %%%")

        # Filepaths
        ref = get_filepaths(
            gchp_vs_gcc_refdir,
            "Metrics",
            all_months_dev
        )[0]
        dev = get_filepaths(
            gchp_vs_gcc_devdir,
            "Metrics",
            all_months_mid_dev,
            is_gchp=True
        )[0]

        # Create table
        oh.make_benchmark_oh_metrics(
            ref,
            gcc_dev_version,
            dev,
            gchp_dev_version,
            dst=gchp_vs_gcc_tablesdir,
            overwrite=True,
            spcdb_dir=spcdb_dir
        )

    # ==================================================================
    # GCHP Strat-Trop Exchange
    # -=================================================================
    if ste_table:
        print("\n%%% Skipping GCHP vs. GCC Strat-Trop Exchange table %%%")

# %%%%%%%%%%%%%%%%%%%%%%%%%%%%%%%%%%%%%%%%%%%%%%%%%%%%%%%%%%%%%%%%%%%%%%
# Create GCHP vs GCHP benchmark plots and tables
# %%%%%%%%%%%%%%%%%%%%%%%%%%%%%%%%%%%%%%%%%%%%%%%%%%%%%%%%%%%%%%%%%%%%%%
if gchp_vs_gchp:

    # ==================================================================
    # GCHP vs GCC filepaths for StateMet collection data
    # ==================================================================
    refmet = get_filepaths(
        gchp_vs_gchp_refdir,
        gchp_metname(gchp_ref_prior_to_13),
        all_months_mid_ref,
        is_gchp=True
    )[0]
    devmet = get_filepaths(
        gchp_vs_gcc_devdir,
        gchp_metname(gchp_dev_prior_to_13),
        all_months_mid_dev,
        is_gchp=True
    )[0]

    # ==================================================================
    # GCHP vs GCHP species concentration plots
    # ==================================================================
    if plot_conc:
        print("\n%%% Creating GCHP vs. GCHP concentration plots %%%")

        # --------------------------------------------------------------
        # GCHP vs GCHP species concentration plots: Annual Mean
        # --------------------------------------------------------------

        # Filepaths
        ref = get_filepaths(
            gchp_vs_gchp_refdir,
            "SpeciesConc",
            all_months_mid_ref,
            is_gchp=True
        )
        dev = get_filepaths(
            gchp_vs_gchp_devdir,
            col,
            all_months_mid_dev,
            is_gchp=True
        )

        # Create plots
        bmk.make_benchmark_conc_plots(
            ref,
            gchp_vs_gchp_refstr,
            dev,
            gchp_vs_gchp_devstr,
            refmet=refmet,
            devmet=devmet,
            dst=gchp_vs_gchp_resultsdir,
            subdst='AnnualMean',
            time_mean=True,
            weightsdir=weightsdir,
            benchmark_type=bmk_type,
            plot_by_spc_cat=plot_by_spc_cat,
            overwrite=True,
            spcdb_dir=spcdb_dir
        )

        # --------------------------------------------------------------
        # GCHP vs GCHP species concentration plots: Seasonal
        # --------------------------------------------------------------
        for t in range(bmk_n_months):
            mon_ind = bmk_mon_inds[t]
            bmk.make_benchmark_conc_plots(
                ref[mon_ind],
                gchp_vs_gchp_refstr,
                dev[mon_ind],
                gchp_vs_gchp_devstr,
                refmet=refmet[mon_ind],
                devmet=devmet[mon_ind],
                dst=gchp_vs_gchp_resultsdir,
                subdst=bmk_mon_yr_strs_dev[t],
                weightsdir=weightsdir,
                benchmark_type=bmk_type,
                plot_by_spc_cat=plot_by_spc_cat,
                overwrite=True,
                spcdb_dir=spcdb_dir
            )

    # ==================================================================
    # GCHP vs. GCHP Emissions plots
    # ==================================================================
    if plot_emis:
        print("\n%%% Creating GCHP vs. GCHP emissions plots %%%")

        # --------------------------------------------------------------
        # GCHP vs GCHP species concentration plots: Annual Mean
        # --------------------------------------------------------------

        # Filepaths
        ref = get_filepaths(
            gchp_vs_gchp_refdir,
            "Emissions",
            all_months_mid_ref,
            is_gchp=True
        )[0]
        dev = get_filepaths(
            gchp_vs_gchp_devdir,
            "Emissions",
            all_months_mid_dev,
            is_gchp=True
        )[0]

        # Create plots
        bmk.make_benchmark_emis_plots(
            ref,
            gchp_vs_gchp_refstr,
            dev,
            gchp_vs_gchp_devstr,
            dst=gchp_vs_gchp_resultsdir,
            subdst='AnnualMean',
            time_mean=True,
            weightsdir=weightsdir,
            plot_by_spc_cat=plot_by_spc_cat,
            plot_by_hco_cat=plot_by_hco_cat,
            overwrite=True,
            spcdb_dir=spcdb_dir
        )

        # --------------------------------------------------------------
        # GCHP vs GCHP species concentration plots: Selected months
        # --------------------------------------------------------------
        for t in range(bmk_n_months):
            mon_ind = bmk_mon_inds[t]
            bmk.make_benchmark_emis_plots(
                ref[mon_ind],
                gchp_vs_gchp_refstr,
                dev[mon_ind],
                gchp_vs_gchp_devstr,
                dst=gchp_vs_gchp_resultsdir,
                subdst=bmk_mon_yr_strs_dev[t],
                weightsdir=weightsdir,
                plot_by_spc_cat=plot_by_spc_cat,
                plot_by_hco_cat=plot_by_hco_cat,
                overwrite=True,
                spcdb_dir=spcdb_dir
            )

    # ==================================================================
    # GCHP vs. GCHP tables of emission and inventory totals
    # ==================================================================
    if emis_table:
        print("\n%%% Creating GCHP vs. GCHP emissions tables %%%")

        # Filepaths
        ref = get_filepaths(
            gchp_vs_gchp_refdir,
            "Emissions",
            all_months_mid_ref,
            is_gchp=True
        )
        dev = get_filepaths(
            gchp_vs_gchp_devdir,
            "Emissions",
            all_months_mid_dev,
            is_gchp=True
        )

        # Create table
        bmk.make_benchmark_emis_tables(
            ref,
            gchp_vs_gchp_refstr,
            dev,
            gchp_vs_gchp_devstr,
            refmet=refmet,
            devmet=devmet,
            dst=gchp_vs_gchp_resultsdir,
            ref_interval=sec_per_month_ref,
            dev_interval=sec_per_month_dev,
            overwrite=True,
            spcdb_dir=spcdb_dir
        )

    # ==================================================================
    # GCHP vs. GCHP J-values plots
    # ==================================================================
    if plot_jvalues:
        print("\n%%% Creating GCHP vs. GCHP J-values plots %%%")

        # --------------------------------------------------------------
        # GCHP vs GCHP J-values plots: Annual Mean
        # --------------------------------------------------------------

        # Filepaths
        ref = get_filepaths(
            gchp_vs_gchp_refdir,
            "JValues",
            all_months_mid_ref,
            is_gchp=True
        )
        dev = get_filepaths(
            gchp_vs_gchp_devdir,
            "JValues",
            all_months_mid_dev,
            is_gchp=True
        )

        # Create plots
        bmk.make_benchmark_jvalue_plots(
            ref,
            gchp_vs_gchp_refstr,
            dev,
            gchp_vs_gchp_devstr,
            dst=gchp_vs_gchp_resultsdir,
            subdst=bmk_mon_yr_strs_dev[t],
            weightsdir=weightsdir,
            overwrite=True,
            spcdb_dir=spcdb_dir
        )

        # --------------------------------------------------------------
        # GCHP vs GCHP J-values plots: Selected Months
        # --------------------------------------------------------------
        for t in range(bmk_n_months):
            mon_ind = bmk_mon_inds[t]
            bmk.make_benchmark_jvalue_plots(
                ref[mon_ind],
                gchp_vs_gchp_refstr,
                dev[mon_ind],
                gchp_vs_gchp_devstr,
                dst=gchp_vs_gchp_resultsdir,
                subdst=bmk_mon_yr_strs_dev[t],
                weightsdir=weightsdir,
                overwrite=True,
                spcdb_dir=spcdb_dir
            )

    # ==================================================================
    # GCHP vs GCHP column AOD plots
    # ==================================================================
    if plot_aod:
        print("\n%%% Creating GCHP vs. GCHP AOD plots %%%")

        # --------------------------------------------------------------
        # GCHP vs GCHP column AOD plots: Annual Mean
        # --------------------------------------------------------------

        # Filepaths
        ref = get_filepaths(
            gchp_vs_gchp_refdir,
            "Aerosols",
            all_months_mid_ref,
            is_gchp=True
        )
        dev = get_filepaths(
            gchp_vs_gchp_devdir,
            "Aerosols",
            all_months_mid_dev,
            is_gchp=True
        )

        # Create plots
        bmk.make_benchmark_aod_plots(
            ref,
            gchp_vs_gchp_refstr,
            dev,
            gchp_vs_gchp_devstr,
            dst=gchp_vs_gchp_resultsdir,
            subdst='AnnualMean',
            time_mean=True,
            weightsdir=weightsdir,
            overwrite=True,
            spcdb_dir=spcdb_dir
        )

        # --------------------------------------------------------------
        # GCHP vs GCHP column AOD plots: Seasonal
        # --------------------------------------------------------------
        for t in range(bmk_n_months):
            mon_ind = bmk_mon_inds[t]
            bmk.make_benchmark_aod_plots(
                ref[mon_ind],
                gchp_vs_gchp_refstr,
                dev[mon_ind],
                gchp_vs_gchp_devstr,
                dst=gchp_vs_gchp_resultsdir,
                subdst=bmk_mon_yr_strs_dev[t],
                weightsdir=weightsdir,
                overwrite=True,
                spcdb_dir=spcdb_dir
            )


    # ==================================================================
    # GCHP vs GCHP global mass tables
    # ==================================================================
    if mass_table:
        print("\n%%% Creating GCHP vs. GCHP mass tables %%%")

        def gchp_vs_gchp_mass_table(m):
            """
            Create mass table for each benchmark month m in parallel
            """

            # Ref filepaths
            refpath = get_filepath(
                gchp_vs_gchp_refrstdir,
                "Restart",
                bmk_mons_ref[m],
                is_gchp=True
            )

            # Use initial checkpoint if Ref restart is not present
            ref_extra = ''
            if not os.path.isfile(ref):
                refpath = join(
                    gchp_vs_gchp_refrstdir,
                    'initial_GEOSChem_rst.' + gchp_ref_res + '_benchmark.nc'
                )
                ref_extra = get_filepath(
                    gchp_vs_gchp_refrstdir,
                    "Restart",
                    bmk_mons_ref[m+1],
                    is_gchp=True
                )

            # Dev filepaths
            devpath = get_filepath(
                gchp_vs_gchp_devrstdir,
                "Restart",
                bmk_mons_dev[m],
                is_gchp=True
            )

            # Use initial checkpoint if Dev restart is not present
            dev_extra = ''
            if not os.path.isfile(dev):
                devpath = join(
                    gchp_vs_gchp_devrstdir,
                    'initial_GEOSChem_rst.' + gchp_dev_res + '_benchmark.nc'
                )
                dev_extra = get_filepath(
                    gchp_vs_gchp_devrstdir,
                    "Restart",
                    bmk_mons_dev[m+1],
                    is_gchp=True
                )

            # Create tables
            bmk.make_benchmark_mass_tables(
                refpath,
                gchp_vs_gchp_refstr,
                devpath,
                gchp_vs_gchp_devstr,
                dst=gchp_vs_gchp_tablesdir,
                subdst=bmk_mon_yr_strs_dev[m],
                label="at 01{}".format(bmk_mon_yr_strs_dev[m]),
                overwrite=True,
                spcdb_dir=spcdb_dir,
                ref_met_extra=ref_extra,
                dev_met_extra=dev_extra
            )

        # Run in parallel
        results = Parallel(n_jobs=-1)\
            (delayed(gchp_vs_gchp_mass_table)(t) for t in range(bmk_n_months))

    # ==================================================================
    # GCHP vs GCHP operations budgets tables
    # ==================================================================
    if ops_budget_table:
        print("\n%%% Creating GCHP vs. GCHP operations budget tables %%%")

        # Diagnostic collections to read
        def gchp_vs_gchp_ops_budg(m):
            """
            Creates operations budgets for each benchmark month m in parallel
            """

            # Filepaths
            refpath = get_filepath(
                gchp_vs_gchp_refdir,
                "Budget",
                bmk_mons_mid_ref[m],
                is_gchp=True
            )
            devpath = get_filepath(
                gchp_vs_gchp_devdir,
                "Budget",
                bmk_mons_mid_dev[m],
                is_gchp=True
            )

            # Compute tables
            bmk.make_benchmark_operations_budget(
                gchp_ref_version,
                refpath,
                gchp_dev_version,
                devpath,
                bmk_sec_per_month_ref[m],
                bmk_sec_per_month_dev[m],
                benchmark_type=bmk_type,
                label="at 01{}".format(bmk_mon_yr_strs_dev[m]),
                operations=[
                    "Chemistry",
                    "Convection",
                    "EmisDryDep",
                    "Mixing",
                    "WetDep"
                ],
                compute_accum=False,
                dst=gchp_vs_gchp_tablesdir
            )

        # Run in parallel
        results = Parallel(n_jobs=-1)\
            (delayed(gchp_vs_gchp_ops_budg)(t) for t in range(bmk_n_months))

    # ==================================================================
    # GCHP vs GCHP aerosol budgets and burdens tables
    # ==================================================================
    if aer_budget_table:
        print("\n%%% Skipping GCHP vs. GCHP aerosol budget tables: Redundant%%%")

    # Comment out the budget tables until we are sure that GCHP
    # benchmarks archive wetdep fields for HNO3 (bmy, 4/1/21)
    ## ==================================================================
    ## GCHP vs GCHP Ox budget tables
    ## ==================================================================
    #if Ox_budget_table:
    #    print("\n%%% Creating GCHP Ox budget table %%%")
    #
    #    # Compute Ox budget table for GCHP
    #    ox.global_ox_budget(
    #        gchp_dev_version,
    #        gchp_vs_gchp_devdir,
    #        gchp_vs_gchp_devrstdir,
    #        bmk_year_dev,
    #        dst=gchp_vs_gchp_tablesdir,
    #        overwrite=True,
    #        is_gchp=True,
    #        spcdb_dir=spcdb_dir
    #    )

    # ==================================================================
    # GCHP vs. GCHP global mean OH, MCF Lifetime, CH4 Lifetime
    # ==================================================================
    if OH_metrics:
        print("\n%%% Creating GCHP vs. GCHP OH metrics table %%%")

        # Filepaths
        ref = get_filepaths(
            gchp_vs_gchp_refdir,
            "Metrics",
            all_months_mid_ref,
            is_gchp=True
        )[0]
        dev = get_filepaths(
            gchp_vs_gchp_devdir,
            "Metrics",
            all_months_mid_dev,
            is_gchp=True
        )[0]

        # Create the OH Metrics table
        oh.make_benchmark_oh_metrics(
            ref,
            gchp_ref_version,
            dev,
            gchp_dev_version,
            dst=gchp_vs_gchp_tablesdir,
            overwrite=True,
            spcdb_dir=spcdb_dir
        )

    # ==================================================================
    # GCHP Strat-Trop Exchange
    # ==================================================================
    if ste_table:
        print("\n%%% Skipping GCHP vs. GCHP Strat-Trop Exchange table %%%")<|MERGE_RESOLUTION|>--- conflicted
+++ resolved
@@ -155,34 +155,46 @@
 # ======================================================================
 
 # Diagnostics file directory paths
-gcc_vs_gcc_refdir      = join(maindir, gcc_ref_version,  "OutputDir")
-gcc_vs_gcc_devdir      = join(maindir, gcc_dev_version,  "OutputDir")
-gchp_vs_gcc_refdir     = join(maindir, gcc_dev_version,  "OutputDir")
-gchp_vs_gcc_devdir     = join(maindir, gchp_dev_version, "OutputDir")
-gchp_vs_gchp_refdir    = join(maindir, gchp_ref_version, "OutputDir")
-gchp_vs_gchp_devdir    = join(maindir, gchp_dev_version, "OutputDir")
+gcc_vs_gcc_refdir = join(maindir, gcc_ref_version, "OutputDir")
+gcc_vs_gcc_devdir = join(maindir, gcc_dev_version, "OutputDir")
+gchp_vs_gcc_refdir = join(maindir, gcc_dev_version, "OutputDir")
+gchp_vs_gcc_devdir = join(maindir, gchp_dev_version, "OutputDir")
+gchp_vs_gchp_refdir = join(maindir, gchp_ref_version, "OutputDir")
+gchp_vs_gchp_devdir = join(maindir, gchp_dev_version, "OutputDir")
 
 # Restart file directory paths
-gcc_vs_gcc_refrstdir   = join(maindir, gcc_ref_version,  "restarts")
-gcc_vs_gcc_devrstdir   = join(maindir, gcc_dev_version,  "restarts")
-gchp_vs_gcc_refrstdir  = join(maindir, gcc_dev_version,  "restarts")
-gchp_vs_gcc_devrstdir  = join(maindir, gchp_dev_version)
+gcc_vs_gcc_refrstdir = join(maindir, gcc_ref_version, "restarts")
+gcc_vs_gcc_devrstdir = join(maindir, gcc_dev_version, "restarts")
+gchp_vs_gcc_refrstdir = join(maindir, gcc_dev_version, "restarts")
+gchp_vs_gcc_devrstdir = join(maindir, gchp_dev_version)
 gchp_vs_gchp_refrstdir = join(maindir, gchp_ref_version)
 gchp_vs_gchp_devrstdir = join(maindir, gchp_dev_version)
 
 # Log file directories -- GEOS-Chem "Classic" only
-gcc_vs_gcc_reflogdir   = join(maindir, gcc_ref_version,  "logs")
-gcc_vs_gcc_devlogdir   = join(maindir, gcc_dev_version,  "logs")
+gcc_vs_gcc_reflogdir = join(maindir, gcc_ref_version, "logs")
+gcc_vs_gcc_devlogdir = join(maindir, gcc_dev_version, "logs")
 
 # ======================================================================
 # Benchmark output directories
 # ======================================================================
 # Plot directories
 if gcpy_test:
-    mainresultsdir           = join('.', results_dir)
-    gcc_vs_gcc_resultsdir    = join(mainresultsdir,'GCC_version_comparison')
-    gchp_vs_gchp_resultsdir  = join(mainresultsdir,'GCHP_version_comparison')
-    gchp_vs_gcc_resultsdir   = join(mainresultsdir,'GCHP_GCC_comparison')
+    mainresultsdir = join(
+        '.', 
+        results_dir
+    )
+    gcc_vs_gcc_resultsdir = join(
+        mainresultsdir,
+        'GCC_version_comparison'
+    )
+    gchp_vs_gchp_resultsdir = join(
+        mainresultsdir,
+        'GCHP_version_comparison'
+    )
+    gchp_vs_gcc_resultsdir = join(
+        mainresultsdir,
+        'GCHP_GCC_comparison'
+    )
     if not exists(mainresultsdir):
         os.mkdir(mainresultsdir)
     # Make copy of benchmark script in results directory
@@ -192,22 +204,30 @@
         copyfile(curfile, dest)
 
 else:
-    gcc_vs_gcc_resultsdir    = join(maindir, gcc_dev_version, results_dir)
-    gchp_vs_gchp_resultsdir  = join(maindir, gchp_dev_version,
-                                    results_dir, "GCHP_version_comparison")
-    gchp_vs_gcc_resultsdir   = join(maindir, gchp_dev_version,
-                                    results_dir, "GCHP_GCC_comparison")
-    base_gchp_resultsdir     = join(maindir, gchp_dev_version, results_dir)
+    gcc_vs_gcc_resultsdir = join(
+        maindir,
+        gcc_dev_version,
+        results_dir
+    )
+    gchp_vs_gchp_resultsdir = join(
+        maindir, 
+        gchp_dev_version,
+        results_dir, 
+        "GCHP_version_comparison"
+    )
+    gchp_vs_gcc_resultsdir = join(
+        maindir,
+        gchp_dev_version,
+        results_dir, 
+        "GCHP_GCC_comparison"
+    )
+    base_gchp_resultsdir = join(
+        maindir, 
+        gchp_dev_version, 
+        results_dir
+    )
+
     #make results directories that don't exist
-<<<<<<< HEAD
-    for resdir, plotting_type in zip([gcc_vs_gcc_resultsdir, base_gchp_resultsdir,
-                                      gchp_vs_gchp_resultsdir, gchp_vs_gcc_resultsdir],
-                                     [gcc_vs_gcc, gchp_vs_gcc or gchp_vs_gchp,
-                                      gchp_vs_gchp, gchp_vs_gcc]):
-        if plotting_type and not exists(resdir):
-            os.mkdir(resdir)
-        if plotting_type and (resdir == gcc_vs_gcc_resultsdir or resdir == base_gchp_resultsdir):
-=======
     for resdir, plotting_type in zip(
             [
                 gcc_vs_gcc_resultsdir,
@@ -225,7 +245,6 @@
         if plotting_type and not exists(resdir):
             os.mkdir(resdir)
         if resdir in [gcc_vs_gcc_resultsdir, base_gchp_resultsdir]:
->>>>>>> 4aab9934
             # Make copy of benchmark script in results directory
             curfile = os.path.realpath(__file__)
             dest = join(resdir,curfile.split('/')[-1])
@@ -233,14 +252,14 @@
                 copyfile(curfile, dest)
 
 # Tables directories
-gcc_vs_gcc_tablesdir   = join(gcc_vs_gcc_resultsdir,"Tables")
-gchp_vs_gcc_tablesdir  = join(gchp_vs_gcc_resultsdir,"Tables")
-gchp_vs_gchp_tablesdir = join(gchp_vs_gchp_resultsdir,"Tables")
+gcc_vs_gcc_tablesdir = join(gcc_vs_gcc_resultsdir, "Tables")
+gchp_vs_gcc_tablesdir = join(gchp_vs_gcc_resultsdir, "Tables")
+gchp_vs_gchp_tablesdir = join(gchp_vs_gchp_resultsdir, "Tables")
 
 # Budget directories
-gcc_vs_gcc_budgetdir   = join(gcc_vs_gcc_resultsdir,"Budget")
-gchp_vs_gcc_budgetdir  = join(gchp_vs_gcc_resultsdir,"Budget")
-gchp_vs_gchp_budgetdir = join(gchp_vs_gchp_resultsdir,"Budget")
+gcc_vs_gcc_budgetdir = join(gcc_vs_gcc_resultsdir, "Budget")
+gchp_vs_gcc_budgetdir = join(gchp_vs_gcc_resultsdir, "Budget")
+gchp_vs_gchp_budgetdir = join(gchp_vs_gchp_resultsdir, "Budget")
 
 # ======================================================================
 # Plot title strings
