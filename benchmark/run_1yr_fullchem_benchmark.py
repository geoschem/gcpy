#!/usr/bin/env python
"""
run_1yr_fullchem_benchmark.py: Driver script for creating benchmark plots and
                               testing gcpy 1-year full-chemistry benchmark
                               capability.

Run this script to generate benchmark comparisons between:

    (1) GCC (aka GEOS-Chem "Classic") vs. GCC
    (2) GCHP vs GCC
    (3) GCHP vs GCHP

You can customize this by editing the following settings in the
"Configurables" section below:

    (1) Edit the path variables so that they point to folders w/ model data
    (2) Edit the version strings for each benchmark simulation
    (3) Edit the switches that turn on/off creating of plots and tables
    (4) If necessary, edit labels for the dev and ref versions

Calling sequence:

    ./run_1yr_fullchem_benchmark.py

To test gcpy, copy this script anywhere you want to run the test and
set gcpy_test to True in the config file. Benchmark artifacts will
be created locally in new folder called Plots.

Remarks:

    By default, matplotlib will try to open an X window for plotting.
    If you are running this script in an environment where you do not have
    an active X display (such as in a computational queue), then you will
    need to use these commands to disable the X-window functionality.

        import os
        os.environ["QT_QPA_PLATFORM"]="offscreen"

    For more information, please see this issue posted at the ipython site:

        https://github.com/ipython/ipython/issues/10627

This script corresponds with GCPy 1.0.4. Edit this version ID if releasing
a new version of GCPy.
"""

# =====================================================================
# Imports and global settings (you should not need to edit these)
# =====================================================================

import os
import sys
from os.path import join, exists
import warnings
from shutil import copyfile
from calendar import monthrange
import numpy as np
from joblib import Parallel, delayed
from gcpy.util import get_filepath, get_filepaths, read_config_file
import gcpy.ste_flux as ste
import gcpy.oh_metrics as oh
import gcpy.budget_ox as ox
from gcpy import benchmark as bmk


# Tell matplotlib not to look for an X-window
os.environ["QT_QPA_PLATFORM"] = "offscreen"
# Suppress annoying warning messages
warnings.filterwarnings("ignore", category=RuntimeWarning)
warnings.filterwarnings("ignore", category=UserWarning)
warnings.filterwarnings("ignore", category=FutureWarning)

def run_benchmark(config):
    """
    Runs 1 year benchmark with the given configuration settings.

    Args:
        config : dict
            Contains configuration for 1yr benchmark from yaml file.
    """

    # This script has a fixed benchmark type
    bmk_type = "FullChemBenchmark"
    bmk_year_ref = "2019"
    bmk_year_dev = "2019"
    bmk_mon_strs = ["Jan", "Apr", "Jul", "Oct"]
    bmk_mon_inds = [0, 3, 6, 9]
    bmk_n_months = len(bmk_mon_strs)

    ########################################################################
    ###           CONFIGURABLE SETTINGS: ***EDIT AS NEEDED ***           ###
    ########################################################################
    # Path to species_databse.yml
    spcdb_dir = join(
        config["paths"]["main_dir"], config["data"]["dev"]["gcc"]["version"]
    )

    # ======================================================================
    # Data directories
    # For gchp_vs_gcc_refdir use config["data"]["dev"]["gcc"]["version"], not ref (mps, 6/27/19)
    # ======================================================================

    # Diagnostics file directory paths
    gcc_vs_gcc_refdir = join(
        config["paths"]["main_dir"],
        config["data"]["ref"]["gcc"]["version"],
        config["data"]["ref"]["gcc"]["subdir"],
    )
    gcc_vs_gcc_devdir = join(
        config["paths"]["main_dir"],
        config["data"]["dev"]["gcc"]["version"],
        config["data"]["dev"]["gcc"]["subdir"],
    )
    gchp_vs_gcc_refdir = join(
        config["paths"]["main_dir"],
        config["data"]["dev"]["gcc"]["version"],
        config["data"]["dev"]["gcc"]["subdir"],
    )
    gchp_vs_gcc_devdir = join(
        config["paths"]["main_dir"],
        config["data"]["dev"]["gchp"]["version"],
        config["data"]["dev"]["gchp"]["subdir"],
    )
    gchp_vs_gchp_refdir = join(
        config["paths"]["main_dir"],
        config["data"]["ref"]["gchp"]["version"],
        config["data"]["ref"]["gchp"]["subdir"],
    )
    gchp_vs_gchp_devdir = join(
        config["paths"]["main_dir"],
        config["data"]["dev"]["gchp"]["version"],
        config["data"]["dev"]["gchp"]["subdir"],
    )

    # Restart file directory paths
    gcc_vs_gcc_refrstdir = join(
        config["paths"]["main_dir"], config["data"]["ref"]["gcc"]["version"], "restarts"
    )
    gcc_vs_gcc_devrstdir = join(
        config["paths"]["main_dir"], config["data"]["dev"]["gcc"]["version"], "restarts"
    )
    gchp_vs_gcc_refrstdir = join(
        config["paths"]["main_dir"], config["data"]["dev"]["gcc"]["version"], "restarts"
    )
    gchp_vs_gcc_devrstdir = join(
        config["paths"]["main_dir"], config["data"]["dev"]["gchp"]["version"]
    )
    gchp_vs_gchp_refrstdir = join(
        config["paths"]["main_dir"], config["data"]["ref"]["gchp"]["version"]
    )
    gchp_vs_gchp_devrstdir = join(
        config["paths"]["main_dir"], config["data"]["dev"]["gchp"]["version"]
    )

    # Log file directories -- GEOS-Chem "Classic" only
    gcc_vs_gcc_reflogdir = join(
        config["paths"]["main_dir"], config["data"]["ref"]["gcc"]["version"], "logs"
    )
    gcc_vs_gcc_devlogdir = join(
        config["paths"]["main_dir"], config["data"]["dev"]["gcc"]["version"], "logs"
    )

    # ======================================================================
    # Benchmark output directories
    # ======================================================================
    # Plot directories
    if config["options"]["gcpy_test"]:
        mainresultsdir = join(".", config["paths"]["results_dir"])
        gcc_vs_gcc_resultsdir = join(
            mainresultsdir, config["options"]["comparisons"]["gcc_vs_gcc"]["dir"]
        )
        gchp_vs_gchp_resultsdir = join(
            mainresultsdir, config["options"]["comparisons"]["gchp_vs_gchp"]["dir"]
        )
        gchp_vs_gcc_resultsdir = join(
            mainresultsdir, config["options"]["comparisons"]["gchp_vs_gcc"]["dir"]
        )
        if not exists(mainresultsdir):
            os.mkdir(mainresultsdir)
        # Make copy of benchmark script in results directory
        curfile = os.path.realpath(__file__)
        dest = join(mainresultsdir, curfile.split("/")[-1])
        if not exists(dest):
            copyfile(curfile, dest)

    else:
        gcc_vs_gcc_resultsdir = join(
            config["paths"]["main_dir"],
            config["data"]["dev"]["gcc"]["version"],
            config["paths"]["results_dir"],
        )
        gchp_vs_gchp_resultsdir = join(
            config["paths"]["main_dir"],
            config["data"]["dev"]["gchp"]["version"],
            config["paths"]["results_dir"],
            config["options"]["comparisons"]["gchp_vs_gchp"]["dir"],
        )
        gchp_vs_gcc_resultsdir = join(
            config["paths"]["main_dir"],
            config["data"]["dev"]["gchp"]["version"],
            config["paths"]["results_dir"],
            config["options"]["comparisons"]["gchp_vs_gcc"]["dir"],
        )
        base_gchp_resultsdir = join(
            config["paths"]["main_dir"],
            config["data"]["dev"]["gchp"]["version"],
            config["paths"]["results_dir"],
        )

        # make results directories that don't exist
        for resdir, plotting_type in zip(
            [
                gcc_vs_gcc_resultsdir,
                base_gchp_resultsdir,
                gchp_vs_gchp_resultsdir,
                gchp_vs_gcc_resultsdir,
            ],
            [
                config["options"]["comparisons"]["gcc_vs_gcc"]["run"],
                config["options"]["comparisons"]["gchp_vs_gcc"]["run"]
                or config["options"]["comparisons"]["gchp_vs_gchp"]["run"],
                config["options"]["comparisons"]["gchp_vs_gchp"]["run"],
                config["options"]["comparisons"]["gchp_vs_gcc"]["run"],
            ],
        ):
            if plotting_type and not exists(resdir):
                os.mkdir(resdir)
            if resdir in [gcc_vs_gcc_resultsdir, base_gchp_resultsdir]:
                # Make copy of benchmark script in results directory
                curfile = os.path.realpath(__file__)
                dest = join(resdir, curfile.split("/")[-1])
                if not exists(dest):
                    copyfile(curfile, dest)

    # Tables directories
    gcc_vs_gcc_tablesdir = join(
        gcc_vs_gcc_resultsdir,
        config["options"]["comparisons"]["gcc_vs_gcc"]["tables_subdir"],
    )
    gchp_vs_gcc_tablesdir = join(
        gchp_vs_gcc_resultsdir,
        config["options"]["comparisons"]["gchp_vs_gcc"]["tables_subdir"],
    )
    gchp_vs_gchp_tablesdir = join(
        gchp_vs_gchp_resultsdir,
        config["options"]["comparisons"]["gchp_vs_gchp"]["tables_subdir"],
    )

    # Budget directories
    gcc_vs_gcc_budgetdir = join(gcc_vs_gcc_resultsdir, "Budget")
    gchp_vs_gcc_budgetdir = join(gchp_vs_gcc_resultsdir, "Budget")
    gchp_vs_gchp_budgetdir = join(gchp_vs_gchp_resultsdir, "Budget")

    # ======================================================================
    # Plot title strings
    # For gchp_vs_gcc_refstr use config["data"]["dev"]["gcc"]["version"], not ref (mps, 6/27/19)
    # ======================================================================
    gcc_vs_gcc_refstr = config["data"]["ref"]["gcc"]["version"]
    gcc_vs_gcc_devstr = config["data"]["dev"]["gcc"]["version"]
    gchp_vs_gcc_refstr = config["data"]["dev"]["gcc"]["version"]
    gchp_vs_gcc_devstr = config["data"]["dev"]["gchp"]["version"]
    gchp_vs_gchp_refstr = config["data"]["ref"]["gchp"]["version"]
    gchp_vs_gchp_devstr = config["data"]["dev"]["gchp"]["version"]

    ########################################################################
    ###    THE REST OF THESE SETTINGS SHOULD NOT NEED TO BE CHANGED      ###
    ########################################################################

    def gchp_metname(prior_to_13):
        """
        Returns the proper name for the GCHP StateMet collection.
        """
        if prior_to_13:
            return "StateMet_avg"
        return "StateMet"

    # =====================================================================
    # Dates and times -- ref data
    # =====================================================================

    # Month/year strings for use in table subdirectories (e.g. Jan2016)
    bmk_mon_yr_strs_ref = [v + bmk_year_ref for v in bmk_mon_strs]

    # Get days per month and seconds per month for ref
    sec_per_month_ref = np.zeros(12)
    days_per_month_ref = np.zeros(12)
    for t in range(12):
        days_per_month_ref[t] = monthrange(int(bmk_year_ref), t + 1)[1]
        sec_per_month_ref[t] = days_per_month_ref[t] * 86400.0

    # Get all months array of start datetimes for benchmark year
    bmk_start_ref = np.datetime64(bmk_year_ref + "-01-01")
    bmk_end_ref = np.datetime64("{}-01-01".format(int(bmk_year_ref) + 1))
    all_months_ref = np.arange(
        bmk_start_ref, bmk_end_ref, step=np.timedelta64(1, "M"), dtype="datetime64[M]"
    )
    all_months_gchp_ref = all_months_ref

    # Reset all months datetime array if GCHP ref is legacy filename format.
    # Legacy format uses time-averaging period mid-point not start.
    if config["data"]["ref"]["gchp"]["is_legacy"]:
        all_months_gchp_ref = np.zeros(12, dtype="datetime64[h]")
        for t in range(12):
            middle_hr = int(days_per_month_ref[t] * 24 / 2)
            delta = np.timedelta64(middle_hr, "h")
            all_months_gchp_ref[t] = all_months_ref[t].astype("datetime64[h]") + delta

    # Get subset of month datetimes and seconds per month for only benchmark months
    bmk_mons_ref = all_months_ref[bmk_mon_inds]
    bmk_mons_gchp_ref = all_months_gchp_ref[bmk_mon_inds]
    bmk_sec_per_month_ref = sec_per_month_ref[bmk_mon_inds]

    # =====================================================================
    # Dates and times -- Dev data
    # =====================================================================

    # Month/year strings for use in table subdirectories (e.g. Jan2016)
    bmk_mon_yr_strs_dev = [v + bmk_year_dev for v in bmk_mon_strs]

    # Get days per month and seconds per month for dev
    sec_per_month_dev = np.zeros(12)
    days_per_month_dev = np.zeros(12)
    for t in range(12):
        days_per_month_dev[t] = monthrange(int(bmk_year_dev), t + 1)[1]
        sec_per_month_dev[t] = days_per_month_dev[t] * 86400.0

    # Get all months array of start datetimes for benchmark year
    bmk_start_dev = np.datetime64(bmk_year_dev + "-01-01")
    bmk_end_dev = np.datetime64("{}-01-01".format(int(bmk_year_dev) + 1))
    all_months_dev = np.arange(
        bmk_start_dev, bmk_end_dev, step=np.timedelta64(1, "M"), dtype="datetime64[M]"
    )
    all_months_gchp_dev = all_months_dev

    # Reset all months datetime array if GCHP dev is legacy filename format.
    # Legacy format uses time-averaging period mid-point not start.
    if config["data"]["dev"]["gchp"]["is_legacy"]:
        all_months_gchp_dev = np.zeros(12, dtype="datetime64[h]")
        for t in range(12):
            middle_hr = int(days_per_month_dev[t] * 24 / 2)
            delta = np.timedelta64(middle_hr, "h")
            all_months_gchp_dev[t] = all_months_dev[t].astype("datetime64[h]") + delta

    # Get subset of month datetimes and seconds per month for only benchmark months
    bmk_mons_dev = all_months_dev[bmk_mon_inds]
    bmk_mons_gchp_dev = all_months_gchp_dev[bmk_mon_inds]
    bmk_sec_per_month_dev = sec_per_month_dev[bmk_mon_inds]

    # ======================================================================
    # Print the list of plots & tables to the screen
    # ======================================================================

    print("The following plots and tables will be created for {}:".format(bmk_type))
    if config["options"]["outputs"]["plot_conc"]:
        print(" - Concentration plots")
    if config["options"]["outputs"]["plot_emis"]:
        print(" - Emissions plots")
    if config["options"]["outputs"]["plot_jvalues"]:
        print(" - J-values (photolysis rates) plots")
    if config["options"]["outputs"]["plot_aod"]:
        print(" - Aerosol optical depth plots")
    if config["options"]["outputs"]["ops_budget_table"]:
        print(" - Operations budget tables")
    if config["options"]["outputs"]["aer_budget_table"]:
        print(" - Aerosol budget/burden tables")
    if config["options"]["outputs"]["emis_table"]:
        print(" - Table of emissions totals by species and inventory")
    if config["options"]["outputs"]["mass_table"]:
        print(" - Table of species mass")
    if config["options"]["outputs"]["OH_metrics"]:
        print(" - Table of OH metrics")
    if config["options"]["outputs"]["ste_table"]:
        print(" - Table of strat-trop exchange")
    print("Comparisons will be made for the following combinations:")
    if config["options"]["comparisons"]["gcc_vs_gcc"]["run"]:
        print(" - GCC vs GCC")
    if config["options"]["comparisons"]["gchp_vs_gcc"]["run"]:
        print(" - GCHP vs GCC")
    if config["options"]["comparisons"]["gchp_vs_gchp"]["run"]:
        print(" - GCHP vs GCHP")

    # %%%%%%%%%%%%%%%%%%%%%%%%%%%%%%%%%%%%%%%%%%%%%%%%%%%%%%%%%%%%%%%%%%%%%%
    # Create GCC vs GCC benchmark plots and tables
    # %%%%%%%%%%%%%%%%%%%%%%%%%%%%%%%%%%%%%%%%%%%%%%%%%%%%%%%%%%%%%%%%%%%%%%
    if config["options"]["comparisons"]["gcc_vs_gcc"]["run"]:

        # ==================================================================
        # GCC vs GCC filepaths for StateMet collection data
        # ==================================================================
        refmet = get_filepaths(gcc_vs_gcc_refdir, "StateMet", all_months_ref)[0]
        devmet = get_filepaths(gcc_vs_gcc_devdir, "StateMet", all_months_dev)[0]

        # ==================================================================
        # GCC vs GCC species concentration plots
        #
        # Includes lumped species and separates by category if plot_by_spc_cat
        # is true; otherwise excludes lumped species and writes to one file.
        # --------------------------------------------------------------
        if config["options"]["outputs"]["plot_conc"]:
            print("\n%%% Creating GCC vs. GCC concentration plots %%%")

            # --------------------------------------------------------------
            # GCC vs GCC species concentration plots: Annual mean
            # --------------------------------------------------------------

            # Filepaths
            ref = get_filepaths(gcc_vs_gcc_refdir, "SpeciesConc", all_months_ref)[0]
            dev = get_filepaths(gcc_vs_gcc_devdir, "SpeciesConc", all_months_dev)[0]

            # Create plots
            print("\nCreating plots for annual mean")
            bmk.make_benchmark_conc_plots(
                ref,
                gcc_vs_gcc_refstr,
                dev,
                gcc_vs_gcc_devstr,
                refmet=refmet,
                devmet=devmet,
                dst=gcc_vs_gcc_resultsdir,
                subdst="AnnualMean",
                time_mean=True,
                weightsdir=config["paths"]["weights_dir"],
                benchmark_type=bmk_type,
                overwrite=True,
                spcdb_dir=spcdb_dir,
            )

            # --------------------------------------------------------------
            # GCC vs GCC species concentration plots: Seasonal
            # --------------------------------------------------------------
            for t in range(bmk_n_months):
                print("\nCreating plots for {}".format(bmk_mon_strs[t]))

                # Create plots
                mon_ind = bmk_mon_inds[t]
                bmk.make_benchmark_conc_plots(
                    ref[mon_ind],
                    gcc_vs_gcc_refstr,
                    dev[mon_ind],
                    gcc_vs_gcc_devstr,
                    refmet=refmet[mon_ind],
                    devmet=devmet[mon_ind],
                    dst=gcc_vs_gcc_resultsdir,
                    subdst=bmk_mon_yr_strs_dev[t],
                    weightsdir=config["paths"]["weights_dir"],
                    benchmark_type=bmk_type,
                    plot_by_spc_cat=config["options"]["outputs"]["plot_options"][
                        "by_spc_cat"
                    ],
                    overwrite=True,
                    spcdb_dir=spcdb_dir,
                )

        # ==================================================================
        # GCC vs GCC emissions plots
        # ==================================================================
        if config["options"]["outputs"]["plot_emis"]:
            print("\n%%% Creating GCC vs. GCC emissions plots %%%")

            # --------------------------------------------------------------
            # GCC vs GCC emissions plots: Annual mean
            # --------------------------------------------------------------

            # Filepaths
            ref = get_filepaths(gcc_vs_gcc_refdir, "Emissions", all_months_ref)[0]
            dev = get_filepaths(gcc_vs_gcc_devdir, "Emissions", all_months_dev)[0]

            # Create plots
            print("\nCreating plots for annual mean")
            bmk.make_benchmark_emis_plots(
                ref,
                gcc_vs_gcc_refstr,
                dev,
                gcc_vs_gcc_devstr,
                dst=gcc_vs_gcc_resultsdir,
                subdst="AnnualMean",
                time_mean=True,
                weightsdir=config["paths"]["weights_dir"],
                plot_by_spc_cat=config["options"]["outputs"]["plot_options"][
                    "by_spc_cat"
                ],
                plot_by_hco_cat=config["options"]["outputs"]["plot_options"][
                    "by_hco_cat"
                ],
                overwrite=True,
                spcdb_dir=spcdb_dir,
            )

            # --------------------------------------------------------------
            # GCC vs GCC emissions plots: Seasonal
            # --------------------------------------------------------------
            for t in range(bmk_n_months):
                print("\nCreating plots for {}".format(bmk_mon_strs[t]))

                # Create plots
                mon_ind = bmk_mon_inds[t]
                bmk.make_benchmark_emis_plots(
                    ref[mon_ind],
                    gcc_vs_gcc_refstr,
                    dev[mon_ind],
                    gcc_vs_gcc_devstr,
                    dst=gcc_vs_gcc_resultsdir,
                    subdst=bmk_mon_yr_strs_dev[t],
                    weightsdir=config["paths"]["weights_dir"],
                    plot_by_spc_cat=config["options"]["outputs"]["plot_options"][
                        "by_spc_cat"
                    ],
                    plot_by_hco_cat=config["options"]["outputs"]["plot_options"][
                        "by_hco_cat"
                    ],
                    overwrite=True,
                    spcdb_dir=spcdb_dir,
                )

        # ==================================================================
        # GCC vs GCC tables of emission and inventory totals
        # ==================================================================
        if config["options"]["outputs"]["emis_table"]:
            print("\n%%% Creating GCC vs. GCC emissions & inventory totals %%%")

            # Filepaths
            ref = get_filepaths(gcc_vs_gcc_refdir, "Emissions", all_months_ref)[0]
            dev = get_filepaths(gcc_vs_gcc_devdir, "Emissions", all_months_dev)[0]

            # Create table
            bmk.make_benchmark_emis_tables(
                ref,
                gcc_vs_gcc_refstr,
                dev,
                gcc_vs_gcc_devstr,
                dst=gcc_vs_gcc_resultsdir,
                ref_interval=sec_per_month_ref,
                dev_interval=sec_per_month_dev,
                overwrite=True,
                spcdb_dir=spcdb_dir,
            )

        # ==================================================================
        # GCC vs GCC J-value plots
        # ==================================================================
        if config["options"]["outputs"]["plot_jvalues"]:
            print("\n%%% Creating GCC vs. GCC J-value plots %%%")

            # --------------------------------------------------------------
            # GCC vs GCC J-value plots: Annual mean
            # --------------------------------------------------------------

            # Filepaths
            ref = get_filepaths(gcc_vs_gcc_refdir, "JValues", all_months_ref)[0]
            dev = get_filepaths(gcc_vs_gcc_devdir, "JValues", all_months_dev)[0]

            # Create plots
            print("\nCreating plots for annual mean")
            bmk.make_benchmark_jvalue_plots(
                ref,
                gcc_vs_gcc_refstr,
                dev,
                gcc_vs_gcc_devstr,
                dst=gcc_vs_gcc_resultsdir,
                subdst="AnnualMean",
                time_mean=True,
                weightsdir=config["paths"]["weights_dir"],
                overwrite=True,
                spcdb_dir=spcdb_dir,
            )

            # --------------------------------------------------------------
            # GCC vs GCC J-value plots: Seasonal
            # --------------------------------------------------------------
            for t in range(bmk_n_months):
                print("\nCreating plots for {}".format(bmk_mon_strs[t]))

                # Create plots
                mon_ind = bmk_mon_inds[t]
                bmk.make_benchmark_jvalue_plots(
                    ref[mon_ind],
                    gcc_vs_gcc_refstr,
                    dev[mon_ind],
                    gcc_vs_gcc_devstr,
                    dst=gcc_vs_gcc_resultsdir,
                    subdst=bmk_mon_yr_strs_dev[t],
                    weightsdir=config["paths"]["weights_dir"],
                    overwrite=True,
                    spcdb_dir=spcdb_dir,
                )

        # ==================================================================
        # GCC vs. GCC column AOD plots
        # ==================================================================
        if config["options"]["outputs"]["plot_aod"]:
            print("\n%%% Creating GCC vs. GCC column AOD plots %%%")

            # --------------------------------------------------------------
            # GCC vs GCC column AOD plots: Annual mean
            # --------------------------------------------------------------

            # Filepaths
            ref = get_filepaths(gcc_vs_gcc_refdir, "Aerosols", all_months_ref)[0]
            dev = get_filepaths(gcc_vs_gcc_devdir, "Aerosols", all_months_dev)[0]

            # Create plots
            print("\nCreating plots for annual mean")
            bmk.make_benchmark_aod_plots(
                ref,
                gcc_vs_gcc_refstr,
                dev,
                gcc_vs_gcc_devstr,
                dst=gcc_vs_gcc_resultsdir,
                subdst="AnnualMean",
                time_mean=True,
                weightsdir=config["paths"]["weights_dir"],
                overwrite=True,
                spcdb_dir=spcdb_dir,
            )

            # --------------------------------------------------------------
            # GCC vs GCC column AOD plots: Seasonal
            # --------------------------------------------------------------
            for t in range(bmk_n_months):
                print("\nCreating plots for {}".format(bmk_mon_strs[t]))

                # Create plots
                mon_ind = bmk_mon_inds[t]
                bmk.make_benchmark_aod_plots(
                    ref[mon_ind],
                    gcc_vs_gcc_refstr,
                    dev[mon_ind],
                    gcc_vs_gcc_devstr,
                    dst=gcc_vs_gcc_resultsdir,
                    subdst=bmk_mon_yr_strs_dev[t],
                    weightsdir=config["paths"]["weights_dir"],
                    overwrite=True,
                    spcdb_dir=spcdb_dir,
                )

        # ==================================================================
        # GCC vs GCC mass tables
        # ==================================================================
        if config["options"]["outputs"]["mass_table"]:
            print("\n%%% Creating GCC vs. GCC mass tables %%%")

            def gcc_vs_gcc_mass_table(m):
                """
                Create mass table for each benchmark month m in parallel
                """

                # Filepaths
                refpath = get_filepath(gcc_vs_gcc_refrstdir, "Restart", bmk_mons_ref[m])
                devpath = get_filepath(gcc_vs_gcc_devrstdir, "Restart", bmk_mons_dev[m])

                # Create tables
                bmk.make_benchmark_mass_tables(
                    refpath,
                    gcc_vs_gcc_refstr,
                    devpath,
                    gcc_vs_gcc_devstr,
                    dst=gcc_vs_gcc_tablesdir,
                    subdst=bmk_mon_yr_strs_dev[m],
                    label="at 01{}".format(bmk_mon_yr_strs_dev[m]),
                    overwrite=True,
                    spcdb_dir=spcdb_dir,
                )

            # Run in parallel
            results = Parallel(n_jobs=-1)(
                delayed(gcc_vs_gcc_mass_table)(t) for t in range(bmk_n_months)
            )

        # ==================================================================
        # GCC vs GCC operations budgets tables
        # ==================================================================
        if config["options"]["outputs"]["ops_budget_table"]:
            print("\n%%% Creating GCC vs. GCC operations budget tables %%%")

            def gcc_vs_gcc_ops_budg(m):
                """
                Create budget table for each benchmark month m in parallel
                """

                # Filepaths
                refpath = get_filepath(gcc_vs_gcc_refdir, "Budget", bmk_mons_ref[m])
                devpath = get_filepath(gcc_vs_gcc_devdir, "Budget", bmk_mons_dev[m])

                # Create tables
                bmk.make_benchmark_operations_budget(
                    config["data"]["ref"]["gcc"]["version"],
                    refpath,
                    config["data"]["dev"]["gcc"]["version"],
                    devpath,
                    sec_per_month_ref[m],
                    sec_per_month_dev[m],
                    benchmark_type=bmk_type,
                    label="at 01{}".format(bmk_mon_yr_strs_dev[m]),
                    dst=gcc_vs_gcc_tablesdir,
                )

            # Run in parallel
            results = Parallel(n_jobs=-1)(
                delayed(gcc_vs_gcc_ops_budg)(t) for t in range(bmk_n_months)
            )

        # ==================================================================
        # GCC vs GCC aerosols budgets/burdens tables
        # ==================================================================
        if config["options"]["outputs"]["aer_budget_table"]:
            print("\n%%% Creating GCC vs. GCC aerosols budget tables %%%")

            # Filepaths
            devaero = get_filepaths(gcc_vs_gcc_devdir, "Aerosols", all_months_dev)[0]
            devspc = get_filepaths(gcc_vs_gcc_devdir, "SpeciesConc", all_months_dev)[0]

            # Compute tables
            bmk.make_benchmark_aerosol_tables(
                gcc_vs_gcc_devdir,
                devaero,
                devspc,
                devmet,
                config["data"]["dev"]["gcc"]["version"],
                bmk_year_dev,
                days_per_month_dev,
                dst=gcc_vs_gcc_tablesdir,
                overwrite=True,
                spcdb_dir=spcdb_dir,
            )

        # ==================================================================
        # GCC vs GCC Ox budget table
        # ==================================================================
        if config["options"]["outputs"]["Ox_budget_table"]:
            print("\n%%% Creating GCC vs. GCC Ox budget table %%%")
            ox.global_ox_budget(
                config["data"]["dev"]["gcc"]["version"],
                gcc_vs_gcc_devdir,
                gcc_vs_gcc_devrstdir,
                bmk_year_dev,
                dst=gcc_vs_gcc_tablesdir,
                overwrite=True,
                spcdb_dir=spcdb_dir,
            )

        # ==================================================================
        # GCC Strat-Trop Exchange
        # ==================================================================
        if config["options"]["outputs"]["ste_table"]:
            print("\n%%% Creating GCC vs. GCC Strat-Trop Exchange table %%%")

            # Filepaths
            dev = get_filepaths(gcc_vs_gcc_devdir, "AdvFluxVert", all_months_dev)[0]

            # Compute table
            ste.make_benchmark_ste_table(
                config["data"]["dev"]["gcc"]["version"],
                dev,
                bmk_year_dev,
                dst=gcc_vs_gcc_tablesdir,
                bmk_type=bmk_type,
                species=["O3"],
                overwrite=True,
            )

        # ==================================================================
        # GCC vs GCC Global mean OH, MCF Lifetime, CH4 Lifetime
        # ==================================================================
        if config["options"]["outputs"]["OH_metrics"]:
            print("\n%%% Creating GCC vs. GCC OH metrics %%%")

            # Filepaths
            ref = get_filepaths(gcc_vs_gcc_refdir, "Metrics", all_months_ref)[0]
            dev = get_filepaths(gcc_vs_gcc_devdir, "Metrics", all_months_dev)[0]

            # Create the OH Metrics table
            oh.make_benchmark_oh_metrics(
                ref,
                config["data"]["ref"]["gcc"]["version"],
                dev,
                config["data"]["dev"]["gcc"]["version"],
                dst=gcc_vs_gcc_tablesdir,
                overwrite=True,
                spcdb_dir=spcdb_dir,
            )

    # %%%%%%%%%%%%%%%%%%%%%%%%%%%%%%%%%%%%%%%%%%%%%%%%%%%%%%%%%%%%%%%%%%%%%%
    # Create GCHP vs GCC benchmark plots and tables
    #
    # (1) GCHP (Dev) and GCC (Ref) use the same benchmark year.
    # (2) The GCC version in "GCHP vs GCC" is the Dev of "GCC vs GCC".
    # %%%%%%%%%%%%%%%%%%%%%%%%%%%%%%%%%%%%%%%%%%%%%%%%%%%%%%%%%%%%%%%%%%%%%%
    if config["options"]["comparisons"]["gchp_vs_gcc"]["run"]:

        # ==================================================================
        # GCHP vs GCC filepaths for StateMet collection data
        # ==================================================================
        refmet = get_filepaths(gchp_vs_gcc_refdir, "StateMet", all_months_dev)[0]
        devmet = get_filepaths(
            gchp_vs_gcc_devdir,
            gchp_metname(config["data"]["dev"]["gchp"]["prior_to_13"]),
            all_months_gchp_dev,
            is_gchp=True,
            gchp_format_is_legacy=config["data"]["dev"]["gchp"]["is_legacy"],
        )[0]

        # ==================================================================
        # GCHP vs GCC Concentration plots
        # ==================================================================
        if config["options"]["outputs"]["plot_conc"]:
            print("\n%%% Creating GCHP vs. GCC concentration plots %%%")

            # --------------------------------------------------------------
            # GCHP vs GCC species concentration plots: Annual Mean
            # --------------------------------------------------------------

            # Filepaths
            ref = get_filepaths(gchp_vs_gcc_refdir, "SpeciesConc", all_months_dev)[0]
            dev = get_filepaths(
                gchp_vs_gcc_devdir,
                "SpeciesConc",
                all_months_gchp_dev,
                is_gchp=True,
                gchp_format_is_legacy=config["data"]["dev"]["gchp"]["is_legacy"],
            )[0]

            # Create plots
            print("\nCreating plots for annual mean")
            bmk.make_benchmark_conc_plots(
                ref,
                gchp_vs_gcc_refstr,
                dev,
                gchp_vs_gcc_devstr,
                refmet=refmet,
                devmet=devmet,
                dst=gchp_vs_gcc_resultsdir,
                subdst="AnnualMean",
                time_mean=True,
                weightsdir=config["paths"]["weights_dir"],
                benchmark_type=bmk_type,
                overwrite=True,
                spcdb_dir=spcdb_dir,
            )

            # --------------------------------------------------------------
            # GCHP vs GCC species concentration plots: Seasonal
            # --------------------------------------------------------------
            for t in range(bmk_n_months):
                print("\nCreating plots for {}".format(bmk_mon_strs[t]))

                # Create plots
                mon_ind = bmk_mon_inds[t]
                bmk.make_benchmark_conc_plots(
                    ref[mon_ind],
                    gchp_vs_gcc_refstr,
                    dev[mon_ind],
                    gchp_vs_gcc_devstr,
                    refmet=refmet[mon_ind],
                    devmet=devmet[mon_ind],
                    dst=gchp_vs_gcc_resultsdir,
                    subdst=bmk_mon_yr_strs_dev[t],
                    weightsdir=config["paths"]["weights_dir"],
                    benchmark_type=bmk_type,
                    plot_by_spc_cat=config["options"]["outputs"]["plot_options"][
                        "by_spc_cat"
                    ],
                    overwrite=True,
                    spcdb_dir=spcdb_dir,
                )

        # ==============================================================
        # GCHP vs. GCC emissions plots
        # ==============================================================
        if config["options"]["outputs"]["plot_emis"]:
            print("\n%%% Creating GCHP vs. GCC emissions plots %%%")

            # --------------------------------------------------------------
            # GCHP vs GCC emissions plots: Annual Mean
            # --------------------------------------------------------------

            # Filepaths
            ref = get_filepaths(gchp_vs_gcc_refdir, "Emissions", all_months_dev)[0]
            dev = get_filepaths(
                gchp_vs_gcc_devdir,
                "Emissions",
                all_months_gchp_dev,
                is_gchp=True,
                gchp_format_is_legacy=config["data"]["dev"]["gchp"]["is_legacy"],
            )[0]

            # Create plots
            print("\nCreating plots for annual mean")
            bmk.make_benchmark_emis_plots(
                ref,
                gchp_vs_gcc_refstr,
                dev,
                gchp_vs_gcc_devstr,
                dst=gchp_vs_gcc_resultsdir,
                subdst="AnnualMean",
                time_mean=True,
                weightsdir=config["paths"]["weights_dir"],
                plot_by_spc_cat=config["options"]["outputs"]["plot_options"][
                    "by_spc_cat"
                ],
                plot_by_hco_cat=config["options"]["outputs"]["plot_options"][
                    "by_hco_cat"
                ],
                overwrite=True,
                spcdb_dir=spcdb_dir,
            )

            # --------------------------------------------------------------
            # GCHP vs GCC emissions plots: Seasonal
            # --------------------------------------------------------------
            for t in range(bmk_n_months):
                print("\nCreating plots for {}".format(bmk_mon_strs[t]))

                # Create plots
                mon_ind = bmk_mon_inds[t]
                bmk.make_benchmark_emis_plots(
                    ref[mon_ind],
                    gchp_vs_gcc_refstr,
                    dev[mon_ind],
                    gchp_vs_gcc_devstr,
                    dst=gchp_vs_gcc_resultsdir,
                    subdst=bmk_mon_yr_strs_dev[t],
                    weightsdir=config["paths"]["weights_dir"],
                    plot_by_spc_cat=config["options"]["outputs"]["plot_options"][
                        "by_spc_cat"
                    ],
                    plot_by_hco_cat=config["options"]["outputs"]["plot_options"][
                        "by_hco_cat"
                    ],
                    overwrite=True,
                    spcdb_dir=spcdb_dir,
                )

        # ==================================================================
        # GCHP vs. GCC tables of emission and inventory totals
        # ==================================================================
        if config["options"]["outputs"]["emis_table"]:
            print("\n%%% Creating GCHP vs. GCC emissions tables %%%")

            # Filepaths
            ref = get_filepaths(gchp_vs_gcc_refdir, "Emissions", all_months_dev)[0]
            dev = get_filepaths(
                gchp_vs_gcc_devdir,
                "Emissions",
                all_months_gchp_dev,
                is_gchp=True,
                gchp_format_is_legacy=config["data"]["dev"]["gchp"]["is_legacy"],
            )[0]

            # Create emissions table that spans entire year
            bmk.make_benchmark_emis_tables(
                ref,
                gchp_vs_gcc_refstr,
                dev,
                gchp_vs_gcc_devstr,
                devmet=devmet,
                dst=gchp_vs_gcc_resultsdir,
                ref_interval=sec_per_month_ref,
                dev_interval=sec_per_month_dev,
                overwrite=True,
                spcdb_dir=spcdb_dir,
            )

        # ==================================================================
        # GCHP vs. GCC J-values plots
        # ==================================================================
        if config["options"]["outputs"]["plot_jvalues"]:
            print("\n%%% Creating GCHP vs. GCC J-values plots %%%")

            # --------------------------------------------------------------
            # GCHP vs GCC J-values plots: Annual Mean
            # --------------------------------------------------------------

            # Filepaths
            ref = get_filepaths(gchp_vs_gcc_refdir, "JValues", all_months_dev)[0]
            dev = get_filepaths(
                gchp_vs_gcc_devdir,
                "JValues",
                all_months_gchp_dev,
                is_gchp=True,
                gchp_format_is_legacy=config["data"]["dev"]["gchp"]["is_legacy"],
            )[0]

            # Create plots
            print("\nCreating plots for annual mean")
            bmk.make_benchmark_jvalue_plots(
                ref,
                gchp_vs_gcc_refstr,
                dev,
                gchp_vs_gcc_devstr,
                dst=gchp_vs_gcc_resultsdir,
                subdst="AnnualMean",
                time_mean=True,
                weightsdir=config["paths"]["weights_dir"],
                overwrite=True,
                spcdb_dir=spcdb_dir,
            )

            # --------------------------------------------------------------
            # GCHP vs GCC J-values plots: Seasonal
            # --------------------------------------------------------------
            for t in range(bmk_n_months):
                print("\nCreating plots for {}".format(bmk_mon_strs[t]))

                # Create plots
                mon_ind = bmk_mon_inds[t]
                bmk.make_benchmark_jvalue_plots(
                    ref[mon_ind],
                    gchp_vs_gcc_refstr,
                    dev[mon_ind],
                    gchp_vs_gcc_devstr,
                    dst=gchp_vs_gcc_resultsdir,
                    subdst=bmk_mon_yr_strs_dev[t],
                    weightsdir=config["paths"]["weights_dir"],
                    overwrite=True,
                    spcdb_dir=spcdb_dir,
                )

        # ==================================================================
        # GCHP vs GCC column AOD plots
        # ==================================================================
        if config["options"]["outputs"]["plot_aod"]:
            print("\n%%% Creating GCHP vs. GCC AOD plots %%%")

            # --------------------------------------------------------------
            # GCHP vs GCC column AOD plots: Annual Mean
            # --------------------------------------------------------------

            # Filepaths
            ref = get_filepaths(gchp_vs_gcc_refdir, "Aerosols", all_months_dev)[0]
            dev = get_filepaths(
                gchp_vs_gcc_devdir,
                "Aerosols",
                all_months_gchp_dev,
                is_gchp=True,
                gchp_format_is_legacy=config["data"]["dev"]["gchp"]["is_legacy"],
            )[0]

            # Create plots
            print("\nCreating plots for annual mean")
            bmk.make_benchmark_aod_plots(
                ref,
                gchp_vs_gcc_refstr,
                dev,
                gchp_vs_gcc_devstr,
                dst=gchp_vs_gcc_resultsdir,
                subdst="AnnualMean",
                time_mean=True,
                weightsdir=config["paths"]["weights_dir"],
                overwrite=True,
                spcdb_dir=spcdb_dir,
            )

            # --------------------------------------------------------------
            # GCHP vs GCC column AOD plots: Seasonal
            # --------------------------------------------------------------
            for t in range(bmk_n_months):
                print("\nCreating plots for {}".format(bmk_mon_strs[t]))

                # Create plots
                mon_ind = bmk_mon_inds[t]
                bmk.make_benchmark_aod_plots(
                    ref[mon_ind],
                    gchp_vs_gcc_refstr,
                    dev[mon_ind],
                    gchp_vs_gcc_devstr,
                    dst=gchp_vs_gcc_resultsdir,
                    subdst=bmk_mon_yr_strs_dev[t],
                    weightsdir=config["paths"]["weights_dir"],
                    overwrite=True,
                    spcdb_dir=spcdb_dir,
                )

        # ==================================================================
        # GCHP vs GCC global mass tables
        # ==================================================================
        if config["options"]["outputs"]["mass_table"]:
            print("\n%%% Creating GCHP vs. GCC mass tables %%%")

            def gchp_vs_gcc_mass_table(m):
                """
                Create mass table for each benchmark month in parallel
                """

                # Filepaths
                refpath = get_filepath(
                    gchp_vs_gcc_refrstdir, "Restart", bmk_mons_dev[m]
                )
                devpath = get_filepath(
                    gchp_vs_gcc_devrstdir,
                    "Restart",
                    bmk_mons_dev[m],
                    is_gchp=True,
                    gchp_format_is_legacy=config["data"]["dev"]["gchp"]["is_legacy"],
                )

                # use initial restart if no checkpoint present (intended for
                # first month).  need to pass path of meteorology file with
                # area variable in this scenario
                dev_extra = ""
                if not os.path.isfile(devpath):
                    devpath = join(
                        gchp_vs_gcc_devrstdir,
                        "initial_GEOSChem_rst."
                        + config["data"]["dev"]["gchp"]["resolution"]
                        + "_benchmark.nc",
                    )
                    dev_extra = get_filepath(
                        gchp_vs_gcc_devrstdir,
                        "Restart",
                        bmk_mons_dev[m + 1],
                        is_gchp=True,
                        gchp_format_is_legacy=config["data"]["dev"]["gchp"][
                            "is_legacy"
                        ],
                    )

                # Create tables
                bmk.make_benchmark_mass_tables(
                    refpath,
                    gchp_vs_gcc_refstr,
                    devpath,
                    gchp_vs_gcc_devstr,
                    dst=gchp_vs_gcc_tablesdir,
                    subdst=bmk_mon_yr_strs_dev[m],
                    label="at 01{}".format(bmk_mon_yr_strs_dev[m]),
                    overwrite=True,
                    spcdb_dir=spcdb_dir,
                    dev_met_extra=dev_extra,
                )

            results = Parallel(n_jobs=-1)(
                delayed(gchp_vs_gcc_mass_table)(t) for t in range(bmk_n_months)
            )

        # ==================================================================
        # GCHP vs GCC operations budgets tables
        # ==================================================================
        if config["options"]["outputs"]["ops_budget_table"]:
            print("\n%%% Creating GCHP vs. GCC operations budget tables %%%")

            def gchp_vs_gcc_ops_budg(m):
                """
                Create operations budgets for each benchmark month m in parallel
                """

                # Filepaths
                refpath = get_filepath(gchp_vs_gcc_refdir, "Budget", bmk_mons_dev[m])
                devpath = get_filepath(
                    gchp_vs_gcc_devdir,
                    "Budget",
                    bmk_mons_gchp_dev[m],
                    is_gchp=True,
                    gchp_format_is_legacy=config["data"]["dev"]["gchp"]["is_legacy"],
                )

                # Create tables
                bmk.make_benchmark_operations_budget(
                    config["data"]["dev"]["gcc"]["version"],
                    refpath,
                    config["data"]["dev"]["gchp"]["version"],
                    devpath,
                    bmk_sec_per_month_dev[m],
                    bmk_sec_per_month_dev[m],
                    benchmark_type=bmk_type,
                    label="at 01{}".format(bmk_mon_yr_strs_dev[m]),
                    operations=[
                        "Chemistry",
                        "Convection",
                        "EmisDryDep",
                        "Mixing",
                        "WetDep",
                    ],
                    compute_accum=False,
                    dst=gchp_vs_gcc_tablesdir,
                )

            results = Parallel(n_jobs=-1)(
                delayed(gchp_vs_gcc_ops_budg)(t) for t in range(bmk_n_months)
            )

        # ==================================================================
        # GCHP vs GCC aerosol budgets and burdens tables
        # ==================================================================
        if config["options"]["outputs"]["aer_budget_table"]:
            print("\n%%% Creating GCHP vs. GCC aerosol budget tables %%%")

            # Filepaths
            devaero = get_filepaths(
                gchp_vs_gcc_devdir,
                "Aerosols",
                all_months_gchp_dev,
                is_gchp=True,
                gchp_format_is_legacy=config["data"]["dev"]["gchp"]["is_legacy"],
            )[0]
            devspc = get_filepaths(
                gchp_vs_gcc_devdir,
                "SpeciesConc",
                all_months_gchp_dev,
                is_gchp=True,
                gchp_format_is_legacy=config["data"]["dev"]["gchp"]["is_legacy"],
            )[0]

            # Create tables
            bmk.make_benchmark_aerosol_tables(
                gchp_vs_gcc_devdir,
                devaero,
                devspc,
                devmet,
                config["data"]["dev"]["gchp"]["version"],
                bmk_year_dev,
                days_per_month_dev,
                dst=gchp_vs_gcc_tablesdir,
                overwrite=True,
                spcdb_dir=spcdb_dir,
                is_gchp=True,
            )

        # Comment out the budget tables until we are sure that GCHP
        # benchmarks archive wetdep fields for HNO3 (bmy, 4/1/21)
        ## ==================================================================
        ## GCHP vs GCC Ox budget tables
        ## ==================================================================
        # if config["options"]["outputs"]["Ox_budget_table"]:
        #    print("\n%%% Creating GCHP vs. GCC Ox budget tables %%%")
        #
        #    # Compute Ox budget table for GCC
        #    ox.global_ox_budget(
        #        config["data"]["dev"]["gcc"]["version"],
        #        gcc_vs_gcc_devdir,
        #        gcc_vs_gcc_devrstdir,
        #        bmk_year_dev,
        #        dst=gcc_vs_gcc_tablesdir,
        #        overwrite=True,
        #        spcdb_dir=spcdb_dir
        #    )
        #
        #    # Compute Ox budget table for GCHP
        #    ox.global_ox_budget(
        #        config["data"]["dev"]["gchp"]["version"],
        #        gchp_vs_gcc_devdir,
        #        gchp_vs_gcc_devrstdir,
        #        bmk_year_dev,
        #        dst=gchp_vs_gcc_tablesdir,
        #        overwrite=True,
        #        is_gchp=True,
        #        spcdb_dir=spcdb_dir
        #    )

        # ==================================================================
        # GCHP vs. GCC global mean OH, MCF Lifetime, CH4 Lifetime
        # ==================================================================
        if config["options"]["outputs"]["OH_metrics"]:
            print("\n%%% Creating GCHP vs. GCC OH metrics table %%%")

<<<<<<< HEAD
            # Filepaths
            ref = get_filepaths(gchp_vs_gcc_refdir, "Metrics", all_months_dev)[0]
            dev = get_filepaths(
                gchp_vs_gcc_devdir,
                "Metrics",
                all_months_gchp_dev,
                is_gchp=True,
                gchp_format_is_legacy=config["data"]["dev"]["gchp"]["is_legacy"],
            )[0]

            # Create table
            oh.make_benchmark_oh_metrics(
                ref,
                config["data"]["dev"]["gcc"]["version"],
                dev,
                config["data"]["dev"]["gchp"]["version"],
                dst=gchp_vs_gcc_tablesdir,
                overwrite=True,
                spcdb_dir=spcdb_dir,
            )
=======
        # Filepaths
        devaero = get_filepaths(
            gchp_vs_gcc_devdir,
            "Aerosols",
            all_months_gchp_dev,
            is_gchp=True,
            gchp_format_is_legacy=gchp_dev_is_legacy
        )[0]
        devspc = get_filepaths(
            gchp_vs_gcc_devdir,
            "SpeciesConc",
            all_months_gchp_dev,
            is_gchp=True,
            gchp_format_is_legacy=gchp_dev_is_legacy
        )[0]

        # Create tables
        bmk.make_benchmark_aerosol_tables(
            gchp_vs_gcc_devdir,
            devaero,
            devspc,
            devmet,
            gchp_dev_version,
            bmk_year_dev,
            days_per_month_dev,
            dst=gchp_vs_gcc_tablesdir,
            overwrite=True,
            spcdb_dir=spcdb_dir,
            is_gchp=True,
        )

    # ==================================================================
    # GCHP vs GCC Ox budget tables
    # ==================================================================
    if Ox_budget_table:
        print("\n%%% Creating GCHP vs. GCC Ox budget tables %%%")
    
        # Compute Ox budget table for GCC
        ox.global_ox_budget(
            gcc_dev_version,
            gcc_vs_gcc_devdir,
            gcc_vs_gcc_devrstdir,
            bmk_year_dev,
            dst=gcc_vs_gcc_tablesdir,
            overwrite=True,
            spcdb_dir=spcdb_dir
        )
    
        # Compute Ox budget table for GCHP
        ox.global_ox_budget(
            gchp_dev_version,
            gchp_vs_gcc_devdir,
            gchp_vs_gcc_devrstdir,
            bmk_year_dev,
            dst=gchp_vs_gcc_tablesdir,
            overwrite=True,
            is_gchp=True,
            spcdb_dir=spcdb_dir
        )

    # ==================================================================
    # GCHP vs. GCC global mean OH, MCF Lifetime, CH4 Lifetime
    # ==================================================================
    if OH_metrics:
        print("\n%%% Creating GCHP vs. GCC OH metrics table %%%")

        # Filepaths
        ref = get_filepaths(
            gchp_vs_gcc_refdir,
            "Metrics",
            all_months_dev
        )[0]
        dev = get_filepaths(
            gchp_vs_gcc_devdir,
            "Metrics",
            all_months_gchp_dev,
            is_gchp=True,
            gchp_format_is_legacy=gchp_dev_is_legacy
        )[0]

        # Create table
        oh.make_benchmark_oh_metrics(
            ref,
            gcc_dev_version,
            dev,
            gchp_dev_version,
            dst=gchp_vs_gcc_tablesdir,
            overwrite=True,
            spcdb_dir=spcdb_dir
        )

    # ==================================================================
    # GCHP Strat-Trop Exchange
    # -=================================================================
    if ste_table:
        print("\n%%% Skipping GCHP vs. GCC Strat-Trop Exchange table %%%")

# %%%%%%%%%%%%%%%%%%%%%%%%%%%%%%%%%%%%%%%%%%%%%%%%%%%%%%%%%%%%%%%%%%%%%%
# Create GCHP vs GCHP benchmark plots and tables
# %%%%%%%%%%%%%%%%%%%%%%%%%%%%%%%%%%%%%%%%%%%%%%%%%%%%%%%%%%%%%%%%%%%%%%
if gchp_vs_gchp:

    # ==================================================================
    # GCHP vs GCC filepaths for StateMet collection data
    # ==================================================================
    refmet = get_filepaths(
        gchp_vs_gchp_refdir,
        gchp_metname(gchp_ref_prior_to_13),
        all_months_gchp_ref,
        is_gchp=True,
        gchp_format_is_legacy=gchp_ref_is_legacy
    )[0]
    devmet = get_filepaths(
        gchp_vs_gcc_devdir,
        gchp_metname(gchp_dev_prior_to_13),
        all_months_gchp_dev,
        is_gchp=True,
        gchp_format_is_legacy=gchp_dev_is_legacy
    )[0]

    # ==================================================================
    # GCHP vs GCHP species concentration plots
    # ==================================================================
    if plot_conc:
        print("\n%%% Creating GCHP vs. GCHP concentration plots %%%")

        # --------------------------------------------------------------
        # GCHP vs GCHP species concentration plots: Annual Mean
        # --------------------------------------------------------------
>>>>>>> caed9076

        # ==================================================================
        # GCHP Strat-Trop Exchange
        # -=================================================================
        if config["options"]["outputs"]["ste_table"]:
            print("\n%%% Skipping GCHP vs. GCC Strat-Trop Exchange table %%%")

    # %%%%%%%%%%%%%%%%%%%%%%%%%%%%%%%%%%%%%%%%%%%%%%%%%%%%%%%%%%%%%%%%%%%%%%
    # Create GCHP vs GCHP benchmark plots and tables
    # %%%%%%%%%%%%%%%%%%%%%%%%%%%%%%%%%%%%%%%%%%%%%%%%%%%%%%%%%%%%%%%%%%%%%%
    if config["options"]["comparisons"]["gchp_vs_gchp"]["run"]:

        # ==================================================================
        # GCHP vs GCC filepaths for StateMet collection data
        # ==================================================================
        refmet = get_filepaths(
            gchp_vs_gchp_refdir,
            gchp_metname(config["data"]["ref"]["gchp"]["prior_to_13"]),
            all_months_gchp_ref,
            is_gchp=True,
            gchp_format_is_legacy=config["data"]["ref"]["gchp"]["is_legacy"],
        )[0]
        devmet = get_filepaths(
            gchp_vs_gcc_devdir,
            gchp_metname(config["data"]["dev"]["gchp"]["prior_to_13"]),
            all_months_gchp_dev,
            is_gchp=True,
            gchp_format_is_legacy=config["data"]["dev"]["gchp"]["is_legacy"],
        )[0]

        # ==================================================================
        # GCHP vs GCHP species concentration plots
        # ==================================================================
        if config["options"]["outputs"]["plot_conc"]:
            print("\n%%% Creating GCHP vs. GCHP concentration plots %%%")

            # --------------------------------------------------------------
            # GCHP vs GCHP species concentration plots: Annual Mean
            # --------------------------------------------------------------

            # Filepaths
            ref = get_filepaths(
                gchp_vs_gchp_refdir,
                "SpeciesConc",
                all_months_gchp_ref,
                is_gchp=True,
                gchp_format_is_legacy=config["data"]["ref"]["gchp"]["is_legacy"],
            )[0]
            dev = get_filepaths(
                gchp_vs_gchp_devdir,
                "SpeciesConc",
                all_months_gchp_dev,
                is_gchp=True,
                gchp_format_is_legacy=config["data"]["dev"]["gchp"]["is_legacy"],
            )[0]

            # Create plots
            print("\nCreating plots for annual mean")
            bmk.make_benchmark_conc_plots(
                ref,
                gchp_vs_gchp_refstr,
                dev,
                gchp_vs_gchp_devstr,
                refmet=refmet,
                devmet=devmet,
                dst=gchp_vs_gchp_resultsdir,
                subdst="AnnualMean",
                time_mean=True,
                weightsdir=config["paths"]["weights_dir"],
                benchmark_type=bmk_type,
                plot_by_spc_cat=config["options"]["outputs"]["plot_options"][
                    "by_spc_cat"
                ],
                overwrite=True,
                spcdb_dir=spcdb_dir,
            )

            # --------------------------------------------------------------
            # GCHP vs GCHP species concentration plots: Seasonal
            # --------------------------------------------------------------
            for t in range(bmk_n_months):
                print("\nCreating plots for {}".format(bmk_mon_strs[t]))

                # Create plots
                mon_ind = bmk_mon_inds[t]
                bmk.make_benchmark_conc_plots(
                    ref[mon_ind],
                    gchp_vs_gchp_refstr,
                    dev[mon_ind],
                    gchp_vs_gchp_devstr,
                    refmet=refmet[mon_ind],
                    devmet=devmet[mon_ind],
                    dst=gchp_vs_gchp_resultsdir,
                    subdst=bmk_mon_yr_strs_dev[t],
                    weightsdir=config["paths"]["weights_dir"],
                    benchmark_type=bmk_type,
                    plot_by_spc_cat=config["options"]["outputs"]["plot_options"][
                        "by_spc_cat"
                    ],
                    overwrite=True,
                    spcdb_dir=spcdb_dir,
                )

        # ==================================================================
        # GCHP vs. GCHP Emissions plots
        # ==================================================================
        if config["options"]["outputs"]["plot_emis"]:
            print("\n%%% Creating GCHP vs. GCHP emissions plots %%%")

            # --------------------------------------------------------------
            # GCHP vs GCHP species concentration plots: Annual Mean
            # --------------------------------------------------------------

            # Filepaths
            ref = get_filepaths(
                gchp_vs_gchp_refdir,
                "Emissions",
                all_months_gchp_ref,
                is_gchp=True,
                gchp_format_is_legacy=config["data"]["ref"]["gchp"]["is_legacy"],
            )[0]
            dev = get_filepaths(
                gchp_vs_gchp_devdir,
                "Emissions",
                all_months_gchp_dev,
                is_gchp=True,
                gchp_format_is_legacy=config["data"]["dev"]["gchp"]["is_legacy"],
            )[0]

            # Create plots
            print("\nCreating plots for annual mean")
            bmk.make_benchmark_emis_plots(
                ref,
                gchp_vs_gchp_refstr,
                dev,
                gchp_vs_gchp_devstr,
                dst=gchp_vs_gchp_resultsdir,
                subdst="AnnualMean",
                time_mean=True,
                weightsdir=config["paths"]["weights_dir"],
                plot_by_spc_cat=config["options"]["outputs"]["plot_options"][
                    "by_spc_cat"
                ],
                plot_by_hco_cat=config["options"]["outputs"]["plot_options"][
                    "by_hco_cat"
                ],
                overwrite=True,
                spcdb_dir=spcdb_dir,
            )

            # --------------------------------------------------------------
            # GCHP vs GCHP species concentration plots: Seasonal
            # --------------------------------------------------------------
            for t in range(bmk_n_months):
                print("\nCreating plots for {}".format(bmk_mon_strs[t]))

                # Create plots
                mon_ind = bmk_mon_inds[t]
                bmk.make_benchmark_emis_plots(
                    ref[mon_ind],
                    gchp_vs_gchp_refstr,
                    dev[mon_ind],
                    gchp_vs_gchp_devstr,
                    dst=gchp_vs_gchp_resultsdir,
                    subdst=bmk_mon_yr_strs_dev[t],
                    weightsdir=config["paths"]["weights_dir"],
                    plot_by_spc_cat=config["options"]["outputs"]["plot_options"][
                        "by_spc_cat"
                    ],
                    plot_by_hco_cat=config["options"]["outputs"]["plot_options"][
                        "by_hco_cat"
                    ],
                    overwrite=True,
                    spcdb_dir=spcdb_dir,
                )

        # ==================================================================
        # GCHP vs. GCHP tables of emission and inventory totals
        # ==================================================================
        if config["options"]["outputs"]["emis_table"]:
            print("\n%%% Creating GCHP vs. GCHP emissions tables %%%")

            # Filepaths
            ref = get_filepaths(
                gchp_vs_gchp_refdir,
                "Emissions",
                all_months_gchp_ref,
                is_gchp=True,
                gchp_format_is_legacy=config["data"]["ref"]["gchp"]["is_legacy"],
            )[0]
            dev = get_filepaths(
                gchp_vs_gchp_devdir,
                "Emissions",
                all_months_gchp_dev,
                is_gchp=True,
                gchp_format_is_legacy=config["data"]["dev"]["gchp"]["is_legacy"],
            )[0]

            # Create table
            bmk.make_benchmark_emis_tables(
                ref,
                gchp_vs_gchp_refstr,
                dev,
                gchp_vs_gchp_devstr,
                refmet=refmet,
                devmet=devmet,
                dst=gchp_vs_gchp_resultsdir,
                ref_interval=sec_per_month_ref,
                dev_interval=sec_per_month_dev,
                overwrite=True,
                spcdb_dir=spcdb_dir,
            )

        # ==================================================================
        # GCHP vs. GCHP J-values plots
        # ==================================================================
        if config["options"]["outputs"]["plot_jvalues"]:
            print("\n%%% Creating GCHP vs. GCHP J-values plots %%%")

<<<<<<< HEAD
            # --------------------------------------------------------------
            # GCHP vs GCHP J-values plots: Annual Mean
            # --------------------------------------------------------------
=======
        # Create plots
        print("\nCreating plots for annual mean")
        bmk.make_benchmark_jvalue_plots(
            ref,
            gchp_vs_gchp_refstr,
            dev,
            gchp_vs_gchp_devstr,
            dst=gchp_vs_gchp_resultsdir,
            subdst='AnnualMean',
            time_mean=True,
            weightsdir=weightsdir,
            overwrite=True,
            spcdb_dir=spcdb_dir
        )
>>>>>>> caed9076

            # Filepaths
            ref = get_filepaths(
                gchp_vs_gchp_refdir,
                "JValues",
                all_months_gchp_ref,
                is_gchp=True,
                gchp_format_is_legacy=config["data"]["ref"]["gchp"]["is_legacy"],
            )[0]
            dev = get_filepaths(
                gchp_vs_gchp_devdir,
                "JValues",
                all_months_gchp_dev,
                is_gchp=True,
                gchp_format_is_legacy=config["data"]["dev"]["gchp"]["is_legacy"],
            )[0]

            # Create plots
            print("\nCreating plots for annual mean")
            bmk.make_benchmark_jvalue_plots(
                ref,
                gchp_vs_gchp_refstr,
                dev,
                gchp_vs_gchp_devstr,
                dst=gchp_vs_gchp_resultsdir,
                subdst=bmk_mon_yr_strs_dev[t],
                weightsdir=config["paths"]["weights_dir"],
                overwrite=True,
                spcdb_dir=spcdb_dir,
            )

            # --------------------------------------------------------------
            # GCHP vs GCHP J-values plots: Seasonal
            # --------------------------------------------------------------
            for t in range(bmk_n_months):
                print("\nCreating plots for {}".format(bmk_mon_strs[t]))

                # Create plots
                mon_ind = bmk_mon_inds[t]
                bmk.make_benchmark_jvalue_plots(
                    ref[mon_ind],
                    gchp_vs_gchp_refstr,
                    dev[mon_ind],
                    gchp_vs_gchp_devstr,
                    dst=gchp_vs_gchp_resultsdir,
                    subdst=bmk_mon_yr_strs_dev[t],
                    weightsdir=config["paths"]["weights_dir"],
                    overwrite=True,
                    spcdb_dir=spcdb_dir,
                )

        # ==================================================================
        # GCHP vs GCHP column AOD plots
        # ==================================================================
        if config["options"]["outputs"]["plot_aod"]:
            print("\n%%% Creating GCHP vs. GCHP AOD plots %%%")

            # --------------------------------------------------------------
            # GCHP vs GCHP column AOD plots: Annual Mean
            # --------------------------------------------------------------

            # Filepaths
            ref = get_filepaths(
                gchp_vs_gchp_refdir,
                "Aerosols",
                all_months_gchp_ref,
                is_gchp=True,
                gchp_format_is_legacy=config["data"]["ref"]["gchp"]["is_legacy"],
            )[0]
            dev = get_filepaths(
                gchp_vs_gchp_devdir,
                "Aerosols",
                all_months_gchp_dev,
                is_gchp=True,
                gchp_format_is_legacy=config["data"]["dev"]["gchp"]["is_legacy"],
            )[0]

            # Create plots
            print("\nCreating plots for annual mean")
            bmk.make_benchmark_aod_plots(
                ref,
                gchp_vs_gchp_refstr,
                dev,
                gchp_vs_gchp_devstr,
                dst=gchp_vs_gchp_resultsdir,
                subdst="AnnualMean",
                time_mean=True,
                weightsdir=config["paths"]["weights_dir"],
                overwrite=True,
                spcdb_dir=spcdb_dir,
            )

            # --------------------------------------------------------------
            # GCHP vs GCHP column AOD plots: Seasonal
            # --------------------------------------------------------------
            for t in range(bmk_n_months):
                print("\nCreating plots for {}".format(bmk_mon_strs[t]))

                # Create plots
                mon_ind = bmk_mon_inds[t]
                bmk.make_benchmark_aod_plots(
                    ref[mon_ind],
                    gchp_vs_gchp_refstr,
                    dev[mon_ind],
                    gchp_vs_gchp_devstr,
                    dst=gchp_vs_gchp_resultsdir,
                    subdst=bmk_mon_yr_strs_dev[t],
                    weightsdir=config["paths"]["weights_dir"],
                    overwrite=True,
                    spcdb_dir=spcdb_dir,
                )

        # ==================================================================
        # GCHP vs GCHP global mass tables
        # ==================================================================
        if config["options"]["outputs"]["mass_table"]:
            print("\n%%% Creating GCHP vs. GCHP mass tables %%%")

            def gchp_vs_gchp_mass_table(m):
                """
                Create mass table for each benchmark month m in parallel
                """

                # Ref filepaths
                refpath = get_filepath(
                    gchp_vs_gchp_refrstdir,
                    "Restart",
                    bmk_mons_ref[m],
                    is_gchp=True,
                    gchp_format_is_legacy=config["data"]["ref"]["gchp"]["is_legacy"],
                )

                # Use initial checkpoint if Ref restart is not present
                ref_extra = ""
                if not os.path.isfile(refpath):
                    refpath = join(
                        gchp_vs_gchp_refrstdir,
                        "initial_GEOSChem_rst."
                        + config["data"]["ref"]["gchp"]["resolution"]
                        + "_benchmark.nc",
                    )
                    ref_extra = get_filepath(
                        gchp_vs_gchp_refrstdir,
                        "Restart",
                        bmk_mons_ref[m + 1],
                        is_gchp=True,
                        gchp_format_is_legacy=config["data"]["ref"]["gchp"][
                            "is_legacy"
                        ],
                    )

                # Dev filepaths
                devpath = get_filepath(
                    gchp_vs_gchp_devrstdir,
                    "Restart",
                    bmk_mons_dev[m],
                    is_gchp=True,
                    gchp_format_is_legacy=config["data"]["dev"]["gchp"]["is_legacy"],
                )

                # Use initial checkpoint if Dev restart is not present
                dev_extra = ""
                if not os.path.isfile(devpath):
                    devpath = join(
                        gchp_vs_gchp_devrstdir,
                        "initial_GEOSChem_rst."
                        + config["data"]["dev"]["gchp"]["resolution"]
                        + "_benchmark.nc",
                    )
                    dev_extra = get_filepath(
                        gchp_vs_gchp_devrstdir,
                        "Restart",
                        bmk_mons_dev[m + 1],
                        is_gchp=True,
                        gchp_format_is_legacy=config["data"]["dev"]["gchp"][
                            "is_legacy"
                        ],
                    )

                # Create tables
                bmk.make_benchmark_mass_tables(
                    refpath,
                    gchp_vs_gchp_refstr,
                    devpath,
                    gchp_vs_gchp_devstr,
                    dst=gchp_vs_gchp_tablesdir,
                    subdst=bmk_mon_yr_strs_dev[m],
                    label="at 01{}".format(bmk_mon_yr_strs_dev[m]),
                    overwrite=True,
                    spcdb_dir=spcdb_dir,
                    ref_met_extra=ref_extra,
                    dev_met_extra=dev_extra,
                )

            # Run in parallel
            results = Parallel(n_jobs=-1)(
                delayed(gchp_vs_gchp_mass_table)(t) for t in range(bmk_n_months)
            )

        # ==================================================================
        # GCHP vs GCHP operations budgets tables
        # ==================================================================
        if config["options"]["outputs"]["ops_budget_table"]:
            print("\n%%% Creating GCHP vs. GCHP operations budget tables %%%")

            # Diagnostic collections to read
            def gchp_vs_gchp_ops_budg(m):
                """
                Creates operations budgets for each benchmark month m in parallel
                """

                # Filepaths
                refpath = get_filepath(
                    gchp_vs_gchp_refdir,
                    "Budget",
                    bmk_mons_gchp_ref[m],
                    is_gchp=True,
                    gchp_format_is_legacy=config["data"]["ref"]["gchp"]["is_legacy"],
                )
                devpath = get_filepath(
                    gchp_vs_gchp_devdir,
                    "Budget",
                    bmk_mons_gchp_dev[m],
                    is_gchp=True,
                    gchp_format_is_legacy=config["data"]["dev"]["gchp"]["is_legacy"],
                )

                # Compute tables
                bmk.make_benchmark_operations_budget(
                    config["data"]["ref"]["gchp"]["version"],
                    refpath,
                    config["data"]["dev"]["gchp"]["version"],
                    devpath,
                    bmk_sec_per_month_ref[m],
                    bmk_sec_per_month_dev[m],
                    benchmark_type=bmk_type,
                    label="at 01{}".format(bmk_mon_yr_strs_dev[m]),
                    operations=[
                        "Chemistry",
                        "Convection",
                        "EmisDryDep",
                        "Mixing",
                        "WetDep",
                    ],
                    compute_accum=False,
                    dst=gchp_vs_gchp_tablesdir,
                )

            # Run in parallel
            results = Parallel(n_jobs=-1)(
                delayed(gchp_vs_gchp_ops_budg)(t) for t in range(bmk_n_months)
            )

        # ==================================================================
        # GCHP vs GCHP aerosol budgets and burdens tables
        # ==================================================================
        if config["options"]["outputs"]["aer_budget_table"]:
            print("\n%%% Skipping GCHP vs. GCHP aerosol budget tables: Redundant%%%")

        # Comment out the budget tables until we are sure that GCHP
        # benchmarks archive wetdep fields for HNO3 (bmy, 4/1/21)
        ## ==================================================================
        ## GCHP vs GCHP Ox budget tables
        ## ==================================================================
        # if config["options"]["outputs"]["Ox_budget_table"]:
        #    print("\n%%% Creating GCHP Ox budget table %%%")
        #
        #    # Compute Ox budget table for GCHP
        #    ox.global_ox_budget(
        #        config["data"]["dev"]["gchp"]["version"],
        #        gchp_vs_gchp_devdir,
        #        gchp_vs_gchp_devrstdir,
        #        bmk_year_dev,
        #        dst=gchp_vs_gchp_tablesdir,
        #        overwrite=True,
        #        is_gchp=True,
        #        spcdb_dir=spcdb_dir
        #    )

        # ==================================================================
        # GCHP vs. GCHP global mean OH, MCF Lifetime, CH4 Lifetime
        # ==================================================================
        if config["options"]["outputs"]["OH_metrics"]:
            print("\n%%% Creating GCHP vs. GCHP OH metrics table %%%")

            # Filepaths
            ref = get_filepaths(
                gchp_vs_gchp_refdir,
                "Metrics",
                all_months_gchp_ref,
                is_gchp=True,
                gchp_format_is_legacy=config["data"]["ref"]["gchp"]["is_legacy"],
            )[0]
            dev = get_filepaths(
                gchp_vs_gchp_devdir,
                "Metrics",
                all_months_gchp_dev,
                is_gchp=True,
                gchp_format_is_legacy=config["data"]["dev"]["gchp"]["is_legacy"],
            )[0]

            # Create the OH Metrics table
            oh.make_benchmark_oh_metrics(
                ref,
                config["data"]["ref"]["gchp"]["version"],
                dev,
                config["data"]["dev"]["gchp"]["version"],
                dst=gchp_vs_gchp_tablesdir,
                overwrite=True,
                spcdb_dir=spcdb_dir,
            )

        # ==================================================================
        # GCHP Strat-Trop Exchange
        # ==================================================================
        if config["options"]["outputs"]["ste_table"]:
            print("\n%%% Skipping GCHP vs. GCHP Strat-Trop Exchange table %%%")

<<<<<<< HEAD
=======
        # Run in parallel
        results = Parallel(n_jobs=-1)\
            (delayed(gchp_vs_gchp_ops_budg)(t) for t in range(bmk_n_months))

    # ==================================================================
    # GCHP vs GCHP aerosol budgets and burdens tables
    # ==================================================================
    if aer_budget_table:
        print("\n%%% Creating GCHP vs. GCHP aerosol budget tables %%%")

        # Filepaths
        devaero = get_filepaths(
            gchp_vs_gchp_devdir,
            "Aerosols",
            all_months_gchp_dev,
            is_gchp=True,
            gchp_format_is_legacy=gchp_dev_is_legacy
        )[0]
        devspc = get_filepaths(
            gchp_vs_gchp_devdir,
            "SpeciesConc",
            all_months_gchp_dev,
            is_gchp=True,
            gchp_format_is_legacy=gchp_dev_is_legacy
        )[0]

        # Create tables
        bmk.make_benchmark_aerosol_tables(
            gchp_vs_gchp_devdir,
            devaero,
            devspc,
            devmet,
            gchp_dev_version,
            bmk_year_dev,
            days_per_month_dev,
            dst=gchp_vs_gchp_tablesdir,
            overwrite=True,
            spcdb_dir=spcdb_dir,
            is_gchp=True,
        )

    # ==================================================================
    # GCHP vs GCHP Ox budget tables
    # ==================================================================
    if Ox_budget_table:
        print("\n%%% Creating GCHP Ox budget table %%%")
    
        # Compute Ox budget table for GCHP
        ox.global_ox_budget(
            gchp_dev_version,
            gchp_vs_gchp_devdir,
            gchp_vs_gchp_devrstdir,
            bmk_year_dev,
            dst=gchp_vs_gchp_tablesdir,
            overwrite=True,
            is_gchp=True,
            spcdb_dir=spcdb_dir
        )

    # ==================================================================
    # GCHP vs. GCHP global mean OH, MCF Lifetime, CH4 Lifetime
    # ==================================================================
    if OH_metrics:
        print("\n%%% Creating GCHP vs. GCHP OH metrics table %%%")

        # Filepaths
        ref = get_filepaths(
            gchp_vs_gchp_refdir,
            "Metrics",
            all_months_gchp_ref,
            is_gchp=True,
            gchp_format_is_legacy=gchp_ref_is_legacy
        )[0]
        dev = get_filepaths(
            gchp_vs_gchp_devdir,
            "Metrics",
            all_months_gchp_dev,
            is_gchp=True,
            gchp_format_is_legacy=gchp_dev_is_legacy
        )[0]
>>>>>>> caed9076

def main():
    """
    Driver for extracting config information and running 1yr benchmark

    Args:
        accepts one optional argument pointing to the configuration file. Defaults to benchmarks.yml
    """
    config_filename = sys.argv[1] if len(sys.argv) == 2 else "benchmarks.yml"
    config = read_config_file(config_filename)["1yr_fullchem_benchmark"]
    print(config)
    run_benchmark(config)


if __name__ == "__main__":
    main()<|MERGE_RESOLUTION|>--- conflicted
+++ resolved
@@ -1215,105 +1215,15 @@
                 is_gchp=True,
             )
 
-        # Comment out the budget tables until we are sure that GCHP
-        # benchmarks archive wetdep fields for HNO3 (bmy, 4/1/21)
-        ## ==================================================================
-        ## GCHP vs GCC Ox budget tables
-        ## ==================================================================
-        # if config["options"]["outputs"]["Ox_budget_table"]:
-        #    print("\n%%% Creating GCHP vs. GCC Ox budget tables %%%")
-        #
-        #    # Compute Ox budget table for GCC
-        #    ox.global_ox_budget(
-        #        config["data"]["dev"]["gcc"]["version"],
-        #        gcc_vs_gcc_devdir,
-        #        gcc_vs_gcc_devrstdir,
-        #        bmk_year_dev,
-        #        dst=gcc_vs_gcc_tablesdir,
-        #        overwrite=True,
-        #        spcdb_dir=spcdb_dir
-        #    )
-        #
-        #    # Compute Ox budget table for GCHP
-        #    ox.global_ox_budget(
-        #        config["data"]["dev"]["gchp"]["version"],
-        #        gchp_vs_gcc_devdir,
-        #        gchp_vs_gcc_devrstdir,
-        #        bmk_year_dev,
-        #        dst=gchp_vs_gcc_tablesdir,
-        #        overwrite=True,
-        #        is_gchp=True,
-        #        spcdb_dir=spcdb_dir
-        #    )
-
-        # ==================================================================
-        # GCHP vs. GCC global mean OH, MCF Lifetime, CH4 Lifetime
-        # ==================================================================
-        if config["options"]["outputs"]["OH_metrics"]:
-            print("\n%%% Creating GCHP vs. GCC OH metrics table %%%")
-
-<<<<<<< HEAD
-            # Filepaths
-            ref = get_filepaths(gchp_vs_gcc_refdir, "Metrics", all_months_dev)[0]
-            dev = get_filepaths(
-                gchp_vs_gcc_devdir,
-                "Metrics",
-                all_months_gchp_dev,
-                is_gchp=True,
-                gchp_format_is_legacy=config["data"]["dev"]["gchp"]["is_legacy"],
-            )[0]
-
-            # Create table
-            oh.make_benchmark_oh_metrics(
-                ref,
-                config["data"]["dev"]["gcc"]["version"],
-                dev,
-                config["data"]["dev"]["gchp"]["version"],
-                dst=gchp_vs_gcc_tablesdir,
-                overwrite=True,
-                spcdb_dir=spcdb_dir,
-            )
-=======
-        # Filepaths
-        devaero = get_filepaths(
-            gchp_vs_gcc_devdir,
-            "Aerosols",
-            all_months_gchp_dev,
-            is_gchp=True,
-            gchp_format_is_legacy=gchp_dev_is_legacy
-        )[0]
-        devspc = get_filepaths(
-            gchp_vs_gcc_devdir,
-            "SpeciesConc",
-            all_months_gchp_dev,
-            is_gchp=True,
-            gchp_format_is_legacy=gchp_dev_is_legacy
-        )[0]
-
-        # Create tables
-        bmk.make_benchmark_aerosol_tables(
-            gchp_vs_gcc_devdir,
-            devaero,
-            devspc,
-            devmet,
-            gchp_dev_version,
-            bmk_year_dev,
-            days_per_month_dev,
-            dst=gchp_vs_gcc_tablesdir,
-            overwrite=True,
-            spcdb_dir=spcdb_dir,
-            is_gchp=True,
-        )
-
     # ==================================================================
     # GCHP vs GCC Ox budget tables
     # ==================================================================
-    if Ox_budget_table:
+    if config["options"]["outputs"]["Ox_budget_table"]:
         print("\n%%% Creating GCHP vs. GCC Ox budget tables %%%")
-    
+
         # Compute Ox budget table for GCC
         ox.global_ox_budget(
-            gcc_dev_version,
+            config["data"]["dev"]["gcc"]["version"],
             gcc_vs_gcc_devdir,
             gcc_vs_gcc_devrstdir,
             bmk_year_dev,
@@ -1321,10 +1231,10 @@
             overwrite=True,
             spcdb_dir=spcdb_dir
         )
-    
+
         # Compute Ox budget table for GCHP
         ox.global_ox_budget(
-            gchp_dev_version,
+            config["data"]["dev"]["gchp"]["version"],
             gchp_vs_gcc_devdir,
             gchp_vs_gcc_devrstdir,
             bmk_year_dev,
@@ -1334,76 +1244,32 @@
             spcdb_dir=spcdb_dir
         )
 
-    # ==================================================================
-    # GCHP vs. GCC global mean OH, MCF Lifetime, CH4 Lifetime
-    # ==================================================================
-    if OH_metrics:
-        print("\n%%% Creating GCHP vs. GCC OH metrics table %%%")
-
-        # Filepaths
-        ref = get_filepaths(
-            gchp_vs_gcc_refdir,
-            "Metrics",
-            all_months_dev
-        )[0]
-        dev = get_filepaths(
-            gchp_vs_gcc_devdir,
-            "Metrics",
-            all_months_gchp_dev,
-            is_gchp=True,
-            gchp_format_is_legacy=gchp_dev_is_legacy
-        )[0]
-
-        # Create table
-        oh.make_benchmark_oh_metrics(
-            ref,
-            gcc_dev_version,
-            dev,
-            gchp_dev_version,
-            dst=gchp_vs_gcc_tablesdir,
-            overwrite=True,
-            spcdb_dir=spcdb_dir
-        )
-
-    # ==================================================================
-    # GCHP Strat-Trop Exchange
-    # -=================================================================
-    if ste_table:
-        print("\n%%% Skipping GCHP vs. GCC Strat-Trop Exchange table %%%")
-
-# %%%%%%%%%%%%%%%%%%%%%%%%%%%%%%%%%%%%%%%%%%%%%%%%%%%%%%%%%%%%%%%%%%%%%%
-# Create GCHP vs GCHP benchmark plots and tables
-# %%%%%%%%%%%%%%%%%%%%%%%%%%%%%%%%%%%%%%%%%%%%%%%%%%%%%%%%%%%%%%%%%%%%%%
-if gchp_vs_gchp:
-
-    # ==================================================================
-    # GCHP vs GCC filepaths for StateMet collection data
-    # ==================================================================
-    refmet = get_filepaths(
-        gchp_vs_gchp_refdir,
-        gchp_metname(gchp_ref_prior_to_13),
-        all_months_gchp_ref,
-        is_gchp=True,
-        gchp_format_is_legacy=gchp_ref_is_legacy
-    )[0]
-    devmet = get_filepaths(
-        gchp_vs_gcc_devdir,
-        gchp_metname(gchp_dev_prior_to_13),
-        all_months_gchp_dev,
-        is_gchp=True,
-        gchp_format_is_legacy=gchp_dev_is_legacy
-    )[0]
-
-    # ==================================================================
-    # GCHP vs GCHP species concentration plots
-    # ==================================================================
-    if plot_conc:
-        print("\n%%% Creating GCHP vs. GCHP concentration plots %%%")
-
-        # --------------------------------------------------------------
-        # GCHP vs GCHP species concentration plots: Annual Mean
-        # --------------------------------------------------------------
->>>>>>> caed9076
+        # ==================================================================
+        # GCHP vs. GCC global mean OH, MCF Lifetime, CH4 Lifetime
+        # ==================================================================
+        if config["options"]["outputs"]["OH_metrics"]:
+            print("\n%%% Creating GCHP vs. GCC OH metrics table %%%")
+
+            # Filepaths
+            ref = get_filepaths(gchp_vs_gcc_refdir, "Metrics", all_months_dev)[0]
+            dev = get_filepaths(
+                gchp_vs_gcc_devdir,
+                "Metrics",
+                all_months_gchp_dev,
+                is_gchp=True,
+                gchp_format_is_legacy=config["data"]["dev"]["gchp"]["is_legacy"],
+            )[0]
+
+            # Create table
+            oh.make_benchmark_oh_metrics(
+                ref,
+                config["data"]["dev"]["gcc"]["version"],
+                dev,
+                config["data"]["dev"]["gchp"]["version"],
+                dst=gchp_vs_gcc_tablesdir,
+                overwrite=True,
+                spcdb_dir=spcdb_dir,
+            )
 
         # ==================================================================
         # GCHP Strat-Trop Exchange
@@ -1623,26 +1489,9 @@
         if config["options"]["outputs"]["plot_jvalues"]:
             print("\n%%% Creating GCHP vs. GCHP J-values plots %%%")
 
-<<<<<<< HEAD
             # --------------------------------------------------------------
             # GCHP vs GCHP J-values plots: Annual Mean
             # --------------------------------------------------------------
-=======
-        # Create plots
-        print("\nCreating plots for annual mean")
-        bmk.make_benchmark_jvalue_plots(
-            ref,
-            gchp_vs_gchp_refstr,
-            dev,
-            gchp_vs_gchp_devstr,
-            dst=gchp_vs_gchp_resultsdir,
-            subdst='AnnualMean',
-            time_mean=True,
-            weightsdir=weightsdir,
-            overwrite=True,
-            spcdb_dir=spcdb_dir
-        )
->>>>>>> caed9076
 
             # Filepaths
             ref = get_filepaths(
@@ -1900,27 +1749,56 @@
         # GCHP vs GCHP aerosol budgets and burdens tables
         # ==================================================================
         if config["options"]["outputs"]["aer_budget_table"]:
-            print("\n%%% Skipping GCHP vs. GCHP aerosol budget tables: Redundant%%%")
-
-        # Comment out the budget tables until we are sure that GCHP
-        # benchmarks archive wetdep fields for HNO3 (bmy, 4/1/21)
-        ## ==================================================================
-        ## GCHP vs GCHP Ox budget tables
-        ## ==================================================================
-        # if config["options"]["outputs"]["Ox_budget_table"]:
-        #    print("\n%%% Creating GCHP Ox budget table %%%")
-        #
-        #    # Compute Ox budget table for GCHP
-        #    ox.global_ox_budget(
-        #        config["data"]["dev"]["gchp"]["version"],
-        #        gchp_vs_gchp_devdir,
-        #        gchp_vs_gchp_devrstdir,
-        #        bmk_year_dev,
-        #        dst=gchp_vs_gchp_tablesdir,
-        #        overwrite=True,
-        #        is_gchp=True,
-        #        spcdb_dir=spcdb_dir
-        #    )
+            print("\n%%% Creating GCHP vs. GCHP aerosol budget tables %%%")
+
+            # Filepaths
+            devaero = get_filepaths(
+                gchp_vs_gchp_devdir,
+                "Aerosols",
+                all_months_gchp_dev,
+                is_gchp=True,
+                gchp_format_is_legacy=config["data"]["dev"]["gchp"]["is_legacy"]
+            )[0]
+            devspc = get_filepaths(
+                gchp_vs_gchp_devdir,
+                "SpeciesConc",
+                all_months_gchp_dev,
+                is_gchp=True,
+                gchp_format_is_legacy=config["data"]["dev"]["gchp"]["is_legacy"]
+            )[0]
+
+            # Create tables
+            bmk.make_benchmark_aerosol_tables(
+                gchp_vs_gchp_devdir,
+                devaero,
+                devspc,
+                devmet,
+                config["data"]["dev"]["gchp"]["version"],
+                bmk_year_dev,
+                days_per_month_dev,
+                dst=gchp_vs_gchp_tablesdir,
+                overwrite=True,
+                spcdb_dir=spcdb_dir,
+                is_gchp=True,
+            )
+
+        # ==================================================================
+        # GCHP vs GCHP Ox budget tables
+        # ==================================================================
+        if config["options"]["outputs"]["Ox_budget_table"]:
+            print("\n%%% Creating GCHP Ox budget table %%%")
+
+            # Compute Ox budget table for GCHP
+            ox.global_ox_budget(
+                config["data"]["dev"]["gchp"]["version"],
+                gchp_vs_gchp_devdir,
+                gchp_vs_gchp_devrstdir,
+                bmk_year_dev,
+                dst=gchp_vs_gchp_tablesdir,
+                overwrite=True,
+                is_gchp=True,
+                spcdb_dir=spcdb_dir
+            )
 
         # ==================================================================
         # GCHP vs. GCHP global mean OH, MCF Lifetime, CH4 Lifetime
@@ -1961,89 +1839,6 @@
         if config["options"]["outputs"]["ste_table"]:
             print("\n%%% Skipping GCHP vs. GCHP Strat-Trop Exchange table %%%")
 
-<<<<<<< HEAD
-=======
-        # Run in parallel
-        results = Parallel(n_jobs=-1)\
-            (delayed(gchp_vs_gchp_ops_budg)(t) for t in range(bmk_n_months))
-
-    # ==================================================================
-    # GCHP vs GCHP aerosol budgets and burdens tables
-    # ==================================================================
-    if aer_budget_table:
-        print("\n%%% Creating GCHP vs. GCHP aerosol budget tables %%%")
-
-        # Filepaths
-        devaero = get_filepaths(
-            gchp_vs_gchp_devdir,
-            "Aerosols",
-            all_months_gchp_dev,
-            is_gchp=True,
-            gchp_format_is_legacy=gchp_dev_is_legacy
-        )[0]
-        devspc = get_filepaths(
-            gchp_vs_gchp_devdir,
-            "SpeciesConc",
-            all_months_gchp_dev,
-            is_gchp=True,
-            gchp_format_is_legacy=gchp_dev_is_legacy
-        )[0]
-
-        # Create tables
-        bmk.make_benchmark_aerosol_tables(
-            gchp_vs_gchp_devdir,
-            devaero,
-            devspc,
-            devmet,
-            gchp_dev_version,
-            bmk_year_dev,
-            days_per_month_dev,
-            dst=gchp_vs_gchp_tablesdir,
-            overwrite=True,
-            spcdb_dir=spcdb_dir,
-            is_gchp=True,
-        )
-
-    # ==================================================================
-    # GCHP vs GCHP Ox budget tables
-    # ==================================================================
-    if Ox_budget_table:
-        print("\n%%% Creating GCHP Ox budget table %%%")
-    
-        # Compute Ox budget table for GCHP
-        ox.global_ox_budget(
-            gchp_dev_version,
-            gchp_vs_gchp_devdir,
-            gchp_vs_gchp_devrstdir,
-            bmk_year_dev,
-            dst=gchp_vs_gchp_tablesdir,
-            overwrite=True,
-            is_gchp=True,
-            spcdb_dir=spcdb_dir
-        )
-
-    # ==================================================================
-    # GCHP vs. GCHP global mean OH, MCF Lifetime, CH4 Lifetime
-    # ==================================================================
-    if OH_metrics:
-        print("\n%%% Creating GCHP vs. GCHP OH metrics table %%%")
-
-        # Filepaths
-        ref = get_filepaths(
-            gchp_vs_gchp_refdir,
-            "Metrics",
-            all_months_gchp_ref,
-            is_gchp=True,
-            gchp_format_is_legacy=gchp_ref_is_legacy
-        )[0]
-        dev = get_filepaths(
-            gchp_vs_gchp_devdir,
-            "Metrics",
-            all_months_gchp_dev,
-            is_gchp=True,
-            gchp_format_is_legacy=gchp_dev_is_legacy
-        )[0]
->>>>>>> caed9076
 
 def main():
     """
