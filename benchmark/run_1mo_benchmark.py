--- conflicted
+++ resolved
@@ -237,19 +237,7 @@
     )
 
     #make results directories that don't exist
-<<<<<<< HEAD
-    for resdir, plotting_type in zip([gcc_vs_gcc_resultsdir, base_gchp_resultsdir,
-                                      gchp_vs_gchp_resultsdir,
-                                      gchp_vs_gcc_resultsdir, diff_of_diffs_resultsdir],
-                                     [gcc_vs_gcc,
-                                      gchp_vs_gcc or gchp_vs_gchp or gchp_vs_gcc_diff_of_diffs,
-                                      gchp_vs_gchp, gchp_vs_gcc, gchp_vs_gcc_diff_of_diffs]):
-        if plotting_type and not exists(resdir):
-            os.mkdir(resdir)
-        if plotting_type and (resdir == gcc_vs_gcc_resultsdir or resdir == base_gchp_resultsdir):
-=======
-    for resdir, plotting_type in zip(
-            [
+    for resdir, plottingf
                 gcc_vs_gcc_resultsdir,
                 base_gchp_resultsdir,
                 gchp_vs_gchp_resultsdir,
@@ -267,7 +255,6 @@
         if plotting_type and not exists(resdir):
             os.mkdir(resdir)
         if resdir in [gcc_vs_gcc_resultsdir, base_gchp_resultsdir]:
->>>>>>> 5385869c
             # Make copy of benchmark script in results directory
             curfile = os.path.realpath(__file__)
             dest = join(resdir, curfile.split('/')[-1])
