--- conflicted
+++ resolved
@@ -22,11 +22,7 @@
       with:
         repo-token: ${{ secrets.GITHUB_TOKEN }}
         stale-issue-label: 'stale'
-<<<<<<< HEAD
-        exempt-issue-labels: ['category: Discussion','category: Feature Request','deferred','help needed: Open Research Problem','help needed: Request Input from Community','never stale','TODO: Documentation']
-=======
         exempt-issue-labels: 'category: Discussion,category: Feature Request,deferred,help needed: Open Research Problem,help needed: Request Input from Community,never stale,TODO: Documentation'
->>>>>>> 91f9c0f0
         days-before-issue-stale: 30
         days-before-issue-close: 7
         stale-issue-message: 'This issue has been automatically marked as stale because it has not had recent activity. If there are no updates within 7 days it will be closed. You can add the "never stale" tag to prevent the issue from closing this issue.'
