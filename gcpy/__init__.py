--- conflicted
+++ resolved
@@ -13,20 +13,8 @@
 from .cstools import *
 from .date_time import *
 from .file_regrid import *
+from .cstools import *
+from .format_hemco_data import *
 from .grid import *
 from .grid_stretching_transforms import *
-<<<<<<< HEAD
-from .cstools import *
-from .format_hemco_data import *
-=======
-from .mean_oh_from_logs import *
-from .oh_metrics import *
-from .plot import *
-from .raveller_1D import *
-from .regrid import *
-from .regrid_restart_file import *
-from .ste_flux import *
-from .units import *
-from .util import *
-from ._version import *
->>>>>>> e68cb5c9
+from ._version import *