""" Specific utilities re-factored from the benchmarking utilities. """

import os
import shutil
import numpy as np
import xarray as xr
import matplotlib.pyplot as plt
import cartopy.crs as ccrs
import json
import copy
from json import load as json_load_file
import matplotlib as mpl
from matplotlib import ticker
from matplotlib.backends.backend_pdf import PdfPages
from matplotlib.colors import ListedColormap
from cartopy import crs
from cartopy.mpl.geoaxes import GeoAxes  # for assertion
from PyPDF2 import PdfFileWriter, PdfFileReader
from .plot import WhGrYlRd, add_latlon_ticks
from .grid.horiz import make_grid_LL, make_grid_CS
from .grid.regrid import make_regridder_C2L, make_regridder_L2L
from .grid.gc_vertical import GEOS_72L_grid
from . import core
from .units import convert_units

cmap_abs = WhGrYlRd  # for plotting absolute magnitude
cmap_diff = 'RdBu_r'  # for plotting difference

aod_spc = 'aod_species.json'
spc_categories = 'benchmark_categories.json'
emission_spc = 'emission_species.json' 
emission_inv = 'emission_inventories.json' 

# Add docstrings later. Use this function for benchmarking or general comparisons.
def compare_single_level(refdata, refstr, devdata, devstr, varlist=None,
                         ilev=0, itime=0,  weightsdir=None,
                         pdfname='', cmpres=None, match_cbar=True,
                         normalize_by_area=False,
                         refarea=[], devarea=[], enforce_units=True,
                         flip_ref=False, flip_dev=False, use_cmap_RdBu=False ):

    # TODO: add docstring

    # Error check arguments
    if not isinstance(refdata, xr.Dataset):
        raise ValueError('The refdata argument must be an xarray Dataset!')

    if not isinstance(devdata, xr.Dataset):
        raise ValueError('The devdata argument must be an xarray Dataset!')

    # If no varlist is passed, plot all (surface only for 3D)
    if varlist == None:
        [varlist, commonvars2D, commonvars3D] = core.compare_varnames(refdata, devdata)
        print('Plotting all common variables (surface only if 3D)')
    n_var = len(varlist)

    # If no weightsdir is passed, set to current directory in case it is needed
    if weightsdir == None:
        weightsdir = '.'

    # If no pdf name passed, then do not save to PDF
    savepdf = True
    if pdfname == '':
        savepdf = False
    
    ####################################################################
    # Determine input grid resolutions and types
    ####################################################################

    # ref
    refnlat = refdata.sizes['lat']
    refnlon = refdata.sizes['lon']
    if refnlat == 46 and refnlon == 72:
        refres = '4x5'
        refgridtype = 'll'
    elif refnlat == 91 and refnlon == 144:
        refres = '2x2.5'
        refgridtype = 'll'
    elif refnlat/6 == refnlon:
        refres = refnlon
        refgridtype = 'cs'
    else:
        print('ERROR: ref {}x{} grid not defined in gcpy!'.format(refnlat,refnlon))
        return
    
    # dev
    devnlat = devdata.sizes['lat']
    devnlon = devdata.sizes['lon']
    if devnlat == 46 and devnlon == 72:
        devres = '4x5'
        devgridtype = 'll'
    elif devnlat == 91 and devnlon == 144:
        devres = '2x2.5'
        devgridtype = 'll'
    elif devnlat/6 == devnlon:
        devres = devnlon
        devgridtype = 'cs'
    else:
        print('ERROR: dev {}x{} grid not defined in gcpy!'.format(refnlat,refnlon))
        return
    
    ####################################################################
    # Determine comparison grid resolution and type (if not passed)
    ####################################################################

    # If no cmpres is passed then choose highest resolution between ref and dev.
    # If both datasets are cubed sphere then default to 1x1.25 for comparison.
    if cmpres == None:
        if refres == devres and refgridtype == 'll':
            cmpres = refres
            cmpgridtype = 'll'
        elif refgridtype == 'll' and devgridtype == 'll':
            cmpres = min([refres, devres])
            cmpgridtype = 'll'
        elif refgridtype == 'cs' and devgridtype == 'cs':
            cmpres = max([refres, devres])
            cmpgridtype = 'cs'
        else:
            cmpres = '1x1.25'
            cmpgridtype = 'll'
    elif 'x' in cmpres:
        cmpgridtype = 'll'
    else:
        cmpgridtype = 'cs'
        
    # Determine what, if any, need regridding.
    regridref = refres != cmpres
    regriddev = devres != cmpres
    regridany = regridref or regriddev
    
    ####################################################################
    # Make grids (ref, dev, and comparison)
    ####################################################################

    # Ref
    if refgridtype == 'll':
        refgrid = make_grid_LL(refres)
    else:
        [refgrid, regrid_list] = make_grid_CS(refres)

    # Dev
    if devgridtype == 'll':
        devgrid = make_grid_LL(devres)
    else:
        [devgrid, devgrid_list] = make_grid_CS(devres)

    # Comparison    
    if cmpgridtype == 'll':
        cmpgrid = make_grid_LL(cmpres)
    else:
        [cmpgrid, cmpgrid_list] = make_grid_CS(cmpres)
        
    ####################################################################
    # Make regridders, if applicable
    ####################################################################

    if regridref:
        if refgridtype == 'll':
            refregridder = make_regridder_L2L(refres, cmpres, weightsdir=weightsdir, reuse_weights=True)
        else:
            refregridder_list = make_regridder_C2L(refres, cmpres, weightsdir=weightsdir, reuse_weights=True)
    if regriddev:
        if devgridtype == 'll':
            devregridder = make_regridder_L2L(devres, cmpres, weightsdir=weightsdir, reuse_weights=True)
        else:
            devregridder_list = make_regridder_C2L(devres, cmpres, weightsdir=weightsdir, reuse_weights=True)

    ####################################################################
    # Get lat/lon extents, if applicable
    ####################################################################
    
    if refgridtype == 'll':
        [refminlon, refmaxlon] = [min(refgrid['lon_b']), max(refgrid['lon_b'])]
        [refminlat, refmaxlat] = [min(refgrid['lat_b']), max(refgrid['lat_b'])]
    if devgridtype == 'll':
        [devminlon, devmaxlon] = [min(devgrid['lon_b']), max(devgrid['lon_b'])]
        [devminlat, devmaxlat] = [min(devgrid['lat_b']), max(devgrid['lat_b'])]
    if cmpgridtype == 'll':
        [cmpminlon, cmpmaxlon] = [min(cmpgrid['lon_b']), max(cmpgrid['lon_b'])]
        [cmpminlat, cmpmaxlat] = [min(cmpgrid['lat_b']), max(cmpgrid['lat_b'])]

    ####################################################################
    # Create pdf if saving to file
    ####################################################################
    
    if savepdf:
        print('\nCreating {} for {} variables'.format(pdfname,n_var))
        pdf = PdfPages(pdfname)
        
    ####################################################################
    # Loop over variables
    ####################################################################

    print_units_warning = True
    for ivar in range(n_var):
        if savepdf: print('{} '.format(ivar), end='')
        varname = varlist[ivar]
        varndim_ref = refdata[varname].ndim
        varndim_dev = devdata[varname].ndim      

        # If units are mol/mol then convert to ppb
        conc_units = ['mol mol-1 dry','mol/mol','mol mol-1']
        if refdata[varname].units.strip() in conc_units:
            refdata[varname].attrs['units'] = 'ppbv'
            refdata[varname].values = refdata[varname].values * 1e9
        if devdata[varname].units.strip() in conc_units:
            devdata[varname].attrs['units'] = 'ppbv'
            devdata[varname].values = devdata[varname].values * 1e9

        # Binary diagnostic concentrations have units ppbv. Change to ppb.
        if refdata[varname].units.strip() == 'ppbv':
            refdata[varname].attrs['units'] = 'ppb'
        if devdata[varname].units.strip() == 'ppbv':
            devdata[varname].attrs['units'] = 'ppb'

        # Check that units match
        units_ref = refdata[varname].units.strip()
        units_dev = devdata[varname].units.strip()
        if units_ref != units_dev:
            print_units_warning=True
            if print_units_warning:
                print('WARNING: ref and dev concentration units do not match!')
                print('Ref units: {}'.format(units_ref))
                print('Dev units: {}'.format(units_dev))
            if enforce_units:
            # if enforcing units, stop the program if units do not match
               assert units_ref == units_dev, 'Units do not match for {}!'.format(varname)
            else:
               # if not enforcing units, just keep going after only printing warning once 
               print_units_warning = False

               
        ################################################################
        # Slice the data, allowing for the
        # possibility of no time dimension (bpch)
        ################################################################

        # Ref
        vdims = refdata[varname].dims
        if 'time' in vdims and 'lev' in vdims: 
            if flip_ref:
                ds_ref = refdata[varname].isel(time=itime,lev=71-ilev)
            else:
                ds_ref = refdata[varname].isel(time=itime,lev=ilev)
        elif 'lev' in vdims:
            if flip_ref:
                ds_ref = refdata[varname].isel(lev=71-ilev)
            else:
                ds_ref = refdata[varname].isel(lev=ilev)
        elif 'time' in vdims: 
            ds_ref = refdata[varname].isel(time=itime)
        else:
            ds_ref = refdata[varname]

        # Dev
        vdims = devdata[varname].dims
        if 'time' in vdims and 'lev' in vdims: 
            if flip_dev:
                ds_dev = devdata[varname].isel(time=itime,lev=71-ilev)
            else:
                ds_dev = devdata[varname].isel(time=itime,lev=ilev)
        elif 'lev' in vdims:
            if flip_dev:
                ds_dev = devdata[varname].isel(lev=71-ilev)
            else:
                ds_dev = devdata[varname].isel(lev=ilev)
        elif 'time' in vdims: 
            ds_dev = devdata[varname].isel(time=itime)
        else:
            ds_dev = devdata[varname]
            
        ################################################################
        # Area normalization, if any
        ################################################################

        # if normalizing by area, adjust units to be per m2, and adjust title string
        units = units_ref
        subtitle_extra = ''
        varndim = varndim_ref # gchp only?

        # if regridding then normalization by area may be necessary. Either pass normalize_by_area=True to normalize all,
        # or include units that should always be normalized by area below. If comparing HEMCO diagnostics then the
        # areas for ref and dev must be passed; otherwise they are included in the HISTORY diagnostics file and do
        # not need to be passed.
        exclude_list = ['WetLossConvFrac','Prod_','Loss_']
        if regridany and ( ( units == 'kg' or units == 'kgC' ) or normalize_by_area ):
            if not any(s in varname for s in exclude_list):
                if len(refarea) == 0 and len(devarea) == 0:
                    ds_ref.values = ds_ref.values / refdata['AREAM2'].values
                    ds_dev.values = ds_dev.values / devdata['AREAM2'].values
                else:
                    ds_ref.values = ds_ref.values / refarea
                    ds_dev.values = ds_dev.values / devarea               
                units = '{}/m2'.format(units)
                units_ref = units
                units_dev = units
                subtitle_extra = ', Normalized by Area'

        ###############################################################
        # Get comparison data sets, regridding input slices if needed
        ###############################################################

        # Reshape ref/dev cubed sphere data, if any
        if refgridtype == 'cs':
            ds_ref_reshaped = ds_ref.data.reshape(6,refres,refres)
        if devgridtype == 'cs':
            ds_dev_reshaped = ds_dev.data.reshape(6,devres,devres)

        # Ref
        if regridref:
            if refgridtype == 'll':
                # regrid ll to ll
                ds_ref_cmp = refregridder(ds_ref)
            else:
                # regrid cs to ll
                ds_ref_cmp = np.zeros([cmpgrid['lat'].size, cmpgrid['lon'].size])
                for i in range(6):
                    regridder = refregridder_list[i]
                    ds_ref_cmp += regridder(ds_ref_reshaped[i])
        else:
            ds_ref_cmp = ds_ref

        # Dev
        if regriddev:
            if devgridtype == 'll':
                # regrid ll to ll
                ds_dev_cmp = devregridder(ds_dev)
            else:
                # regrid cs to ll
                ds_dev_cmp = np.zeros([cmpgrid['lat'].size, cmpgrid['lon'].size])
                for i in range(6):
                    regridder = devregridder_list[i]
                    ds_dev_cmp += regridder(ds_dev_reshaped[i])
        else:
            ds_dev_cmp = ds_dev

        # Reshape comparison cubed sphere data, if any
        if cmpgridtype == 'cs':
            ds_ref_cmp_reshaped = ds_ref_cmp.data.reshape(6,cmpres,cmpres)
            ds_dev_cmp_reshaped = ds_dev_cmp.data.reshape(6,cmpres,cmpres)

        ################################################################
        # Get min and max values for use in the colorbars
        ################################################################

        # Ref
        vmin_ref = ds_ref.min()
        vmax_ref = ds_ref.max()

        # Dev
        vmin_dev = ds_dev.min()
        vmax_dev = ds_dev.max()

        # Comparison
        if cmpgridtype == 'cs':
            vmin_ref_cmp = ds_ref_cmp.min()
            vmax_ref_cmp = ds_ref_cmp.max()
            vmin_dev_cmp = ds_dev_cmp.min()
            vmax_dev_cmp = ds_dev_cmp.max()
            vmin_cmp = np.min([vmin_ref_cmp, vmin_dev_cmp])
            vmax_cmp = np.max([vmax_ref_cmp, vmax_dev_cmp]) 
        else:
            vmin_cmp = np.min([ds_ref_cmp.min(), ds_dev_cmp.min()])
            vmax_cmp = np.max([ds_ref_cmp.max(), ds_dev_cmp.max()])

        # Take min/max across all
        vmin_abs = np.min([vmin_ref, vmin_dev, vmin_cmp])
        vmax_abs = np.max([vmax_ref, vmax_dev, vmax_cmp])
        if match_cbar: [vmin, vmax] = [vmin_abs, vmax_abs]

        ################################################################
        # Create 3x2 figure
        ################################################################
        
        figs, ((ax0, ax1), (ax2, ax3), (ax4, ax5)) = plt.subplots(3, 2, figsize=[12,14], 
                                                      subplot_kw={'projection': crs.PlateCarree()})
        # Give the figure a title
        offset = 0.96
        fontsize=25
        
        if 'lev' in refdata[varname].dims and 'lev' in devdata[varname].dims:
            if ilev == 0: levstr = 'Surface'
            elif ilev == 22: levstr = '500 hPa'
            else: levstr = 'Level ' +  str(ilev-1)
            figs.suptitle('{}, {}'.format(varname,levstr), fontsize=fontsize, y=offset)
        elif 'lat' in refdata[varname].dims and 'lat' in devdata[varname].dims and 'lon' in refdata[varname].dims and 'lon' in devdata[varname].dims:
            figs.suptitle('{}'.format(varname), fontsize=fontsize, y=offset)
        else:
            print('Incorrect dimensions for {}!'.format(varname))   

        ################################################################
        # Set colormap for raw data plots (first row)
        ################################################################

        if use_cmap_RdBu:
            cmap1 = copy.copy(mpl.cm.RdBu_r) # Copy to avoid application of cmap.set_bad used later on
        else:
            cmap1 = WhGrYlRd
            
        ################################################################
        # Subplot (0,0): Ref, plotted on ref input grid
        ################################################################

        # Set colorbar min/max
        if use_cmap_RdBu:
            if vmin_ref == 0 and vmax_ref == 0:
                [vmin0, vmax0] = [vmin_ref, vmax_ref]
            else:
                if not match_cbar:
                    absmax_ref = max([np.abs(vmin_ref), np.abs(vmax_ref)])
                    [vmin0, vmax0] = [-absmax_ref, absmax_dev]
                else:
                    absmax = max([np.abs(vmin_ref), np.abs(vmax_ref),
                                  np.abs(vmin_dev), np.abs(vmax_dev)])
                    [vmin0, vmax0] = [-absmax, absmax]
        else:
            if not match_cbar:
                [vmin0, vmax0] = [vmin_dev, vmax_dev]
            else:
                [vmin0, vmax0] = [vmin_abs, vmax_abs]

        # Plot data
        ax0.coastlines()
        if refgridtype == 'll':
            plot0 = ax0.imshow(ds_ref, extent=(refminlon, refmaxlon, refminlat, refmaxlat), 
                               cmap=cmap1, vmin=vmin0, vmax=vmax0)
            ax0.set_title('{} (Ref){}\n{}'.format(refstr,subtitle_extra,refres))
        else:
            masked_refdata = np.ma.masked_where(np.abs(refgrid['lon'] - 180) < 2, ds_ref_reshaped)
            for i in range(6):
                plot0 = ax0.pcolormesh(refgrid['lon_b'][i,:,:], refgrid['lat_b'][i,:,:], masked_refdata[i,:,:], 
                                       cmap=cmap1, vmin=vmin0, vmax=vmax0)
            ax0.set_title('{} (Ref){}\nc{}'.format(refstr,subtitle_extra,refres)) 
        cb = plt.colorbar(plot0, ax=ax0, orientation='horizontal', pad=0.10)
        if (vmax-vmin) < 0.1 or (vmax-vmin) > 100 or (vmin0 == 0 and vmax0 == 0):
            cb.locator = ticker.MaxNLocator(nbins=4)
            cb.update_ticks()
        cb.set_label(units_ref)
        if vmin0 == 0 and vmax0 == 0: 
            cb.ax.set_xticklabels(['0.0', '0.0', '0.0', '0.0', '0.0']) 

        ################################################################
        # Subplot (0,1): Dev, plotted on dev input grid
        ################################################################

        # Set colorbar min/max
        if use_cmap_RdBu:
            if vmin_dev == 0 and vmax_dev == 0:
                [vmin1, vmax1] = [vmin_dev, vmax_dev]
            else:
                if not match_cbar:
                    absmax_dev = max([np.abs(vmin_dev), np.abs(vmax_dev)])
                    [vmin1, vmax1] = [-absmax_dev, absmax_dev]
                else:
                    absmax = max([np.abs(vmin_ref), np.abs(vmax_ref),
                                  np.abs(vmin_dev), np.abs(vmax_dev)])
                    [vmin1, vmax1] = [-absmax, absmax]
        else:
            if not match_cbar:
                [vmin1, vmax1] = [vmin_dev, vmax_dev]
            else:
                [vmin1, vmax1] = [vmin_abs, vmax_abs]

        ax1.coastlines()
        if devgridtype == 'll':
            plot1 = ax1.imshow(ds_dev, extent=(devminlon, devmaxlon, devminlat, devmaxlat), 
                               cmap=cmap1, vmin=vmin1, vmax=vmax1)
            ax1.set_title('{} (Dev){}\n{}'.format(devstr,subtitle_extra,devres)) 
        else:
            masked_devdata = np.ma.masked_where(np.abs(devgrid['lon'] - 180) < 2, ds_dev_reshaped)
            for i in range(6):
                plot1 = ax1.pcolormesh(devgrid['lon_b'][i,:,:], devgrid['lat_b'][i,:,:], 
                                       masked_devdata[i,:,:], cmap=cmap1, vmin=vmin1, vmax=vmax1)
            ax1.set_title('{} (Dev){}\nc{}'.format(devstr,subtitle_extra,devres)) 
        cb = plt.colorbar(plot1, ax=ax1, orientation='horizontal', pad=0.10)
        if (vmax-vmin) < 0.1 or (vmax-vmin) > 100 or (vmin1 == 0 and vmax1 == 0):
            cb.locator = ticker.MaxNLocator(nbins=4)
            cb.update_ticks()
        cb.set_label(units_dev)
        if vmin1 == 0 and vmax1 == 0: 
            cb.ax.set_xticklabels(['0.0', '0.0', '0.0', '0.0', '0.0']) 

        ################################################################
        # Calculate difference, get dynamic range, configure colorbar,
        # use gray for NaNs if plotting on lat-lon grid 
        # (has strange effect for cubed-sphere)
        ################################################################

        if cmpgridtype == 'll':
            absdiff = np.array(ds_dev_cmp) - np.array(ds_ref_cmp)
        else:
            absdiff = ds_dev_cmp_reshaped - ds_ref_cmp_reshaped
            masked_absdiff = np.ma.masked_where(np.abs(cmpgrid['lon'] - 180) < 2, absdiff)
        diffabsmax = max([np.abs(np.nanmin(absdiff)), np.abs(np.nanmax(absdiff))])        
        cmap_nongray = copy.copy(mpl.cm.RdBu_r)
        if cmpgridtype == 'll':
            cmap_gray = copy.copy(mpl.cm.RdBu_r)
            cmap_gray.set_bad(color='gray')
            
        ################################################################
        # Subplot (1,0): Difference, dynamic range
        ################################################################

        [vmin, vmax] = [-diffabsmax, diffabsmax]
        ax2.coastlines()
        if cmpgridtype == 'll':
            plot2 = ax2.imshow(absdiff, extent=(cmpminlon, cmpmaxlon, cmpminlat, cmpmaxlat), 
                               cmap=cmap_gray, vmin=vmin, vmax=vmax)
        else:
            for i in range(6):
                plot2 = ax2.pcolormesh(cmpgrid['lon_b'][i,:,:], cmpgrid['lat_b'][i,:,:], 
                                       masked_absdiff[i,:,:], cmap=cmap_nongray, vmin=vmin, vmax=vmax)
        if regridany:
            ax2.set_title('Difference ({})\nDev - Ref, Dynamic Range'.format(cmpres))
        else:
            ax2.set_title('Difference\nDev - Ref, Dynamic Range')
        cb = plt.colorbar(plot2, ax=ax2, orientation='horizontal', pad=0.10)
        if (vmax-vmin) < 0.1 or (vmax-vmin) > 100:
            cb.locator = ticker.MaxNLocator(nbins=4)
            cb.update_ticks()
        cb.set_label(units)
        if np.all(absdiff==0): 
            cb.ax.set_xticklabels(['0.0', '0.0', '0.0', '0.0', '0.0']) 

        ################################################################
        # Subplot (1,1): Difference, restricted range
        ################################################################

        # placeholder: use 5 and 95 percentiles as bounds
        [pct5, pct95] = [np.percentile(absdiff,5), np.percentile(absdiff, 95)] 

        abspctmax = np.max([np.abs(pct5),np.abs(pct95)])
        [vmin,vmax] = [-abspctmax, abspctmax]
        ax3.coastlines()
        if cmpgridtype == 'll':
            plot3 = ax3.imshow(absdiff, extent=(cmpminlon, cmpmaxlon, cmpminlat, cmpmaxlat), 
                               cmap=cmap_gray, vmin=vmin, vmax=vmax)
        else:
            for i in range(6):
                plot3 = ax3.pcolormesh(cmpgrid['lon_b'][i,:,:], cmpgrid['lat_b'][i,:,:], 
                                       masked_absdiff[i,:,:], cmap=cmap_nongray, vmin=vmin, vmax=vmax)
        if regridany:
            ax3.set_title('Difference ({})\nDev - Ref, Restricted Range [5%,95%]'.format(cmpres))
        else:
            ax3.set_title('Difference\nDev - Ref, Restricted Range [5%,95%]')            
        cb = plt.colorbar(plot3, ax=ax3, orientation='horizontal', pad=0.10)
        if (vmax-vmin) < 0.1 or (vmax-vmin) > 100:
            cb.locator = ticker.MaxNLocator(nbins=4)
            cb.update_ticks()
        cb.set_label(units)
        if np.all(absdiff==0): 
            cb.ax.set_xticklabels(['0.0', '0.0', '0.0', '0.0', '0.0'])

        ################################################################
        # Calculate fractional difference, get dynamic range, 
        # set 0/0 to Nan
        ################################################################
        
        if cmpgridtype == 'll':
            fracdiff = (np.array(ds_dev_cmp) - np.array(ds_ref_cmp)) / np.array(ds_ref_cmp)
            fracdiff[(ds_dev_cmp == 0) & (ds_ref_cmp == 0)] = np.nan
        else:
            fracdiff = (ds_dev_cmp_reshaped - ds_ref_cmp_reshaped) / ds_ref_cmp_reshaped
            fracdiff[(ds_dev_cmp_reshaped == 0) & (ds_ref_cmp_reshaped == 0)] = np.nan
            masked_fracdiff = np.ma.masked_where(np.abs(cmpgrid['lon'] - 180) < 2, fracdiff)
        fracdiffabsmax = max([np.abs(np.nanmin(fracdiff)), np.abs(np.nanmax(fracdiff))])

        ################################################################
        # Subplot (2,0): Fractional Difference, full dynamic range
        ################################################################
        
        [vmin, vmax] = [-fracdiffabsmax, fracdiffabsmax]
        ax4.coastlines()
        if cmpgridtype == 'll':
            plot4 = ax4.imshow(fracdiff, extent=(cmpminlon, cmpmaxlon, cmpminlat, cmpmaxlat),
                               vmin=vmin, vmax=vmax, cmap=cmap_gray)
        else:
            for i in range(6):
                plot4 = ax4.pcolormesh(cmpgrid['lon_b'][i,:,:], cmpgrid['lat_b'][i,:,:], 
                                   masked_fracdiff[i,:,:], cmap=cmap_nongray, vmin=vmin, vmax=vmax)
        if regridany:
            ax4.set_title('Fractional Difference ({})\n(Dev-Ref)/Ref, Dynamic Range'.format(cmpres)) 
        else:
            ax4.set_title('Fractional Difference\n(Dev-Ref)/Ref, Dynamic Range') 
        cb = plt.colorbar(plot4, ax=ax4, orientation='horizontal', pad=0.10)
        if (vmax-vmin) < 0.1 or (vmax-vmin) > 100:
            cb.locator = ticker.MaxNLocator(nbins=4)
            cb.update_ticks()
            if np.all(absdiff==0): 
                cb.ax.set_xticklabels(['0.0', '0.0', '0.0', '0.0', '0.0'])
        cb.set_label('unitless')  

        ################################################################
        # Subplot (2,1): Fractional Difference, restricted
        ################################################################
        
        [vmin, vmax] = [-2, 2]
        #[vmin, vmax] = [-0.5, 2] # doesn't work with this colorbar. Need to customize one. Already in gamap?
                                  # Switch to this if change to ratios (dev/ref)
        ax5.coastlines()
        if cmpgridtype == 'll':
            plot5 = ax5.imshow(fracdiff, extent=(cmpminlon, cmpmaxlon, cmpminlat, cmpmaxlat),
                               cmap=cmap_gray, vmin=vmin, vmax=vmax)
        else:
            for i in range(6):
                plot5 = ax5.pcolormesh(cmpgrid['lon_b'][i,:,:], cmpgrid['lat_b'][i,:,:], 
                                   masked_fracdiff[i,:,:], cmap=cmap_nongray, vmin=vmin, vmax=vmax)
        if regridany:
            ax5.set_title('Fractional Difference ({})\n(Dev-Ref)/Ref, Fixed Range'.format(cmpres))
        else:
            ax5.set_title('Fractional Difference\n(Dev-Ref)/Ref, Fixed Range') 
        cb = plt.colorbar(plot5, ax=ax5, orientation='horizontal', pad=0.10)
        if np.all(absdiff==0): 
            cb.locator = ticker.MaxNLocator(nbins=4)
            cb.update_ticks()
            cb.ax.set_xticklabels(['0.0', '0.0', '0.0', '0.0', '0.0'])
        cb.set_label('unitless') 
            
        if savepdf:    
            pdf.savefig(figs)
            plt.close(figs)

    ####################################################################
    # Finish
    ####################################################################

    if savepdf: pdf.close()

# Add docstrings later. Use this function for benchmarking or general comparisons.
def compare_zonal_mean(refdata, refstr, devdata, devstr, varlist=None,
                       itime=0, weightsdir=None, pdfname='', cmpres=None,
                       match_cbar=True, pres_range=[0,2000],
                       normalize_by_area=False, enforce_units=True,
                       flip_ref=False, flip_dev=False, use_cmap_RdBu=False ):

    # TODO: add docstring
    
    if not isinstance(refdata, xr.Dataset):
        raise ValueError('The refdata argument must be an xarray Dataset!')

    if not isinstance(devdata, xr.Dataset):
        raise ValueError('The devdata argument must be an xarray Dataset!')

    # If no varlist is passed, plot all 3D variables in the dataset
    if varlist == None:
        [commonvars, commonvars2D, varlist] = core.compare_varnames(refdata,
                                                                    devdata)
        print('Plotting all 3D variables')
    n_var = len(varlist)

    # If no weightsdir is passed, set to current directory in case it is needed
    if weightsdir == None:
        weightsdir = '.'

    # If no pdf name passed, then do not save to PDF
    savepdf = True
    if pdfname == '':
        savepdf = False

    # Get mid-point pressure and edge pressures for this grid (assume 72-level)
    pmid = GEOS_72L_grid.p_mid()
    pedge = GEOS_72L_grid.p_edge()

    # Get indexes of pressure subrange (full range is default)
    pedge_ind = np.where((pedge <= np.max(pres_range)) & (pedge >= np.min(pres_range)))
    pedge_ind = pedge_ind[0]
    # Pad edges if subset does not include surface or TOA so data spans entire subrange
    if min(pedge_ind) != 0:
        pedge_ind = np.append(min(pedge_ind)-1, pedge_ind)
    if max(pedge_ind) != 72:
        pedge_ind = np.append(pedge_ind, max(pedge_ind)+1)
    # pmid indexes do not include last pedge index
    pmid_ind = pedge_ind[:-1]
    nlev = len(pmid_ind)
        
    # Convert levels to pressures in ref and dev data
    refdata['lev'] = pmid
    refdata['lev'].attrs['units'] = 'hPa'
    refdata['lev'].attrs['long_name'] = 'level pressure'
    
    devdata['lev'] = pmid
    devdata['lev'].attrs['units'] = 'hPa'
    devdata['lev'].attrs['long_name'] = 'level pressure'

    ####################################################################
    # Reduce pressure range if reduced range passed as input
    ####################################################################

    refdata = refdata.isel(lev=pmid_ind)
    devdata = devdata.isel(lev=pmid_ind)
 
    ####################################################################
    # Determine input grid resolutions and types
    ####################################################################

    # ref
    refnlat = refdata.sizes['lat']
    refnlon = refdata.sizes['lon']
    if refnlat == 46 and refnlon == 72:
        refres = '4x5'
        refgridtype = 'll'
    elif refnlat == 91 and refnlon == 144:
        refres = '2x2.5'
        refgridtype = 'll'
    elif refnlat/6 == refnlon:
        refres = refnlon
        refgridtype = 'cs'
    else:
        print('ERROR: ref {}x{} grid not defined in gcpy!'.format(refnlat,refnlon))
        return
    
    # dev
    devnlat = devdata.sizes['lat']
    devnlon = devdata.sizes['lon']
    if devnlat == 46 and devnlon == 72:
        devres = '4x5'
        devgridtype = 'll'
    elif devnlat == 91 and devnlon == 144:
        devres = '2x2.5'
        devgridtype = 'll'
    elif devnlat/6 == devnlon:
        devres = devnlon
        devgridtype = 'cs'
    else:
        print('ERROR: dev {}x{} grid not defined in gcpy!'.format(refnlat,refnlon))
        return
    
    ####################################################################
    # Determine comparison grid resolution (if not passed)
    ####################################################################

    # If no cmpres is passed then choose highest resolution between ref and dev.
    # If both datasets are cubed sphere then default to 1x1.25 for comparison.
    cmpgridtype = 'll'
    if cmpres == None:
        if refres == devres and refgridtype == 'll':
            cmpres = refres
        elif refgridtype == 'll' and devgridtype == 'll':
            cmpres = min([refres, devres])
        else:
            cmpres = '1x1.25'
        
    # Determine what, if any, need regridding.
    regridref = refres != cmpres
    regriddev = devres != cmpres
    regridany = regridref or regriddev

    ####################################################################
    # Make grids (ref, dev, and comparison)
    ####################################################################

    # Ref
    if refgridtype == 'll':
        refgrid = make_grid_LL(refres)
    else:
        [refgrid, regrid_list] = make_grid_CS(refres)

    # Dev
    if devgridtype == 'll':
        devgrid = make_grid_LL(devres)
    else:
        [devgrid, devgrid_list] = make_grid_CS(devres)

    # Comparison    
    cmpgrid = make_grid_LL(cmpres)

    ####################################################################
    # Make regridders, if applicable
    ####################################################################

    if regridref:
        if refgridtype == 'll':
            refregridder = make_regridder_L2L(refres, cmpres, weightsdir=weightsdir, reuse_weights=True)
        else:
            refregridder_list = make_regridder_C2L(refres, cmpres, weightsdir=weightsdir, reuse_weights=True)
    if regriddev:
        if devgridtype == 'll':
            devregridder = make_regridder_L2L(devres, cmpres, weightsdir=weightsdir, reuse_weights=True)
        else:
            devregridder_list = make_regridder_C2L(devres, cmpres, weightsdir=weightsdir, reuse_weights=True)
            
    ####################################################################
    # Create pdf, if savepdf is passed as True
    ####################################################################

    # Universal plot setup
    xtick_positions = np.arange(-90,91,30)
    xticklabels = ['{}$\degree$'.format(x) for x in xtick_positions]    

    if savepdf:
        print('\nCreating {} for {} variables'.format(pdfname,n_var))
        pdf = PdfPages(pdfname)

    ####################################################################
    # Loop over variables
    ####################################################################

    # Loop over variables
    print_units_warning = True
    for ivar in range(n_var):
        if savepdf: print('{} '.format(ivar), end='')
        varname = varlist[ivar]
        varndim_ref = refdata[varname].ndim
        varndim_dev = devdata[varname].ndim

        # If units are mol/mol then convert to ppb
        conc_units = ['mol mol-1 dry','mol/mol','mol mol-1']
        if refdata[varname].units.strip() in conc_units:
            refdata[varname].attrs['units'] = 'ppbv'
            refdata[varname].values = refdata[varname].values * 1e9
        if devdata[varname].units.strip() in conc_units:
            devdata[varname].attrs['units'] = 'ppbv'
            devdata[varname].values = devdata[varname].values * 1e9

        # Binary diagnostic concentrations have units ppbv. Change to ppb.
        if refdata[varname].units.strip() == 'ppbv':
            refdata[varname].attrs['units'] = 'ppb'
        if devdata[varname].units.strip() == 'ppbv':
            devdata[varname].attrs['units'] = 'ppb'

        # Check that units match
        units_ref = refdata[varname].units.strip()
        units_dev = devdata[varname].units.strip()
        if units_ref != units_dev:
            if print_units_warning:
                print('WARNING: ref and dev concentration units do not match!')
                print('Ref units: {}'.format(units_ref))
                print('Dev units: {}'.format(units_dev))
            if enforce_units:
            # if enforcing units, stop the program if units do not match
               assert units_ref == units_dev, 'Units do not match for {}!'.format(varname)
            else:
               # if not enforcing units, just keep going after only printing warning once 
               print_units_warning = False

        ###############################################################
        # Slice the data, allowing for the
        # possibility of no time dimension (bpch)
        ###############################################################

        # Ref
        vdims = refdata[varname].dims
        if 'time' in vdims:
            ds_ref = refdata[varname].isel(time=itime)
        else:
            ds_ref = refdata[varname]

        # Dev
        vdims = devdata[varname].dims      
        if 'time' in vdims:
            ds_dev = devdata[varname].isel(time=itime)
        else:
            ds_dev = devdata[varname]

        ###############################################################
        # Area normalization, if any
        ###############################################################
        
        # if normalizing by area, adjust units to be per m2, and adjust title string
        units = units_ref
        varndim = varndim_ref
        subtitle_extra = ''
        
        # if normalizing by area, transform on the native grid and adjust units and subtitle string
        exclude_list = ['WetLossConvFrac','Prod_','Loss_']
        if normalize_by_area and not any(s in varname for s in exclude_list):
            ds_ref.values = ds_ref.values / refdata['AREAM2'].values[np.newaxis,:,:]
            ds_dev.values = ds_dev.values / devdata['AREAM2'].values[np.newaxis,:,:]
            units = '{} m-2'.format(units)
            subtitle_extra = ', Normalized by Area'

        ###############################################################
        # Get comparison data sets, regridding input slices if needed
        ###############################################################

        # Flip in the veritical if applicable
        if flip_ref:
            ds_ref.data = ds_ref.data[::-1,:,:]
        if flip_dev:
            ds_ref.data = ds_ref.data[::-1,:,:]
            
        # Reshape ref/dev cubed sphere data, if any
        if refgridtype == 'cs':
            ds_ref_reshaped = ds_ref.data.reshape(nlev,6,refres,refres).swapaxes(0,1)
        if devgridtype == 'cs':
            ds_dev_reshaped = ds_dev.data.reshape(nlev,6,devres,devres).swapaxes(0,1)

        # Ref
        if regridref:
            if refgridtype == 'll':
                # regrid ll to ll
                ds_ref_cmp = refregridder(ds_ref)
            else:
                # regrid cs to ll
                ds_ref_cmp = np.zeros([nlev, cmpgrid['lat'].size, cmpgrid['lon'].size])
                for i in range(6):
                    regridder = refregridder_list[i]
                    ds_ref_cmp += regridder(ds_ref_reshaped[i])
        else:
            ds_ref_cmp = ds_ref

        # Dev
        if regriddev:
            if devgridtype == 'll':
                # regrid ll to ll
                ds_dev_cmp = devregridder(ds_dev)
            else:
                # regrid cs to ll
                ds_dev_cmp = np.zeros([nlev, cmpgrid['lat'].size, cmpgrid['lon'].size])
                for i in range(6):
                    regridder = devregridder_list[i]
                    ds_dev_cmp += regridder(ds_dev_reshaped[i])
        else:
            ds_dev_cmp = ds_dev

        ###############################################################
        # Calculate zonal mean
        ###############################################################
        
        # Ref
        if refgridtype == 'll':
            zm_ref = ds_ref.mean(dim='lon')
        else:
            zm_ref = ds_ref_cmp.mean(axis=2)

        # Dev
        if devgridtype == 'll':
            zm_dev = ds_dev.mean(dim='lon')
        else:
            zm_dev = ds_dev_cmp.mean(axis=2)

        # Comparison
        zm_dev_cmp = ds_dev_cmp.mean(axis=2)
        zm_ref_cmp = ds_ref_cmp.mean(axis=2)

        ###############################################################
        # Get min and max values for use in the colorbars
        ###############################################################

        # Ref
        vmin_ref = zm_ref.min()
        vmax_ref = zm_ref.max()

        # Dev
        vmin_dev = zm_dev.min()
        vmax_dev = zm_dev.max()

        # Comparison
        vmin_cmp = np.min([zm_ref_cmp.min(), zm_dev_cmp.min()])
        vmax_cmp = np.max([zm_ref_cmp.max(), zm_dev_cmp.max()])

        # Take min/max across all
        vmin_abs = np.min([vmin_ref, vmin_dev, vmin_cmp])
        vmax_abs = np.max([vmax_ref, vmax_dev, vmax_cmp])
        if match_cbar: [vmin, vmax] = [vmin_abs, vmax_abs]

        ###############################################################
        # Create 3x2 figure
        ###############################################################
        
        figs, ((ax0, ax1), (ax2, ax3), (ax4, ax5)) = plt.subplots(3, 2, figsize=[12,15.3])
        offset = 0.96
        fontsize=25
        figs.suptitle('{}, Zonal Mean'.format(varname), fontsize=fontsize, y=offset)

        ###############################################################
        # Set colormap for raw data plots (first row)
        ###############################################################

        if use_cmap_RdBu:
            cmap1 = 'RdBu_r' # do not need to worry about cmap.set_bad since always lat-lon
        else:
            cmap1 = WhGrYlRd

        ###############################################################
        # Subplot (0,0): Ref
        ###############################################################

        # Set colorbar min/max
        if use_cmap_RdBu:
            if vmin_ref == 0 and vmax_ref:
                [vmin0, vmax0] = [vmin_ref, vmax_ref]
            else:
                if not match_cbar:
                    absmax_ref = max([np.abs(vmin_ref), np.abs(vmax_ref)])
                    [vmin0, vmax0] = [-absmax_ref, absmax_dev]
                else:
                    absmax = max([np.abs(vmin_ref), np.abs(vmax_ref),
                                  np.abs(vmin_dev), np.abs(vmax_dev)])
                    [vmin0, vmax0] = [-absmax, absmax]
        else:
            if not match_cbar:
                [vmin0, vmax0] = [vmin_ref, vmax_ref]
            else:
                [vmin0, vmax0] = [vmin_abs, vmax_abs]

        # Plot data
        if refgridtype == 'll':
            plot0 = ax0.pcolormesh(refgrid['lat_b'], pedge[pedge_ind],
                                   zm_ref, cmap=cmap1,
                                   vmin=vmin0, vmax=vmax0)
        else:
            plot0 = ax0.pcolormesh(cmpgrid['lat_b'], pedge[pedge_ind],
                                   zm_ref, cmap=cmap1,
                                   vmin=vmin0, vmax=vmax0)
        ax0.invert_yaxis()
        if refgridtype == 'll':
            ax0.set_title('{} (Ref){}\n{}'.format(refstr, 
                                                  subtitle_extra, refres ))
        else:
            ax0.set_title('{} (Ref){}\n{} regridded from c{}'.format(
                refstr, subtitle_extra, cmpres, refres))
        ax0.set_ylabel('Pressure (hPa)')
        ax0.set_aspect('auto')
        ax0.set_xticks(xtick_positions)
        ax0.set_xticklabels(xticklabels)
        cb = plt.colorbar(plot0, ax=ax0, orientation='horizontal', pad=0.10)
        if (vmax-vmin) < 0.001 or (vmax-vmin) > 1000 or np.all(zm_ref==0):
            cb.locator = ticker.MaxNLocator(nbins=4)
            cb.update_ticks()
        if np.all(zm_ref==0): 
            cb.ax.set_xticklabels(['0.0', '0.0', '0.0', '0.0', '0.0'])
        cb.set_label(units)

        ###############################################################
        # Subplot (0,1): Dev
        ###############################################################

        # Set colorbar min/max
        if use_cmap_RdBu:
            if vmin_dev == 0 and vmax_dev == 0:
                [vmin1, vmax1] = [vmin_dev, vmax_dev]
            else:
                if not match_cbar:
                    absmax_dev = max([np.abs(vmin_dev), np.abs(vmax_dev)])
                    [vmin1, vmax1] = [-absmax_dev, absmax_dev]
                else:
                    absmax = max([np.abs(vmin_ref), np.abs(vmax_ref),
                                  np.abs(vmin_dev), np.abs(vmax_dev)])
                    [vmin1, vmax1] = [-absmax, absmax]
        else:
            if not match_cbar:
                [vmin1, vmax1] = [vmin_dev, vmax_dev]
            else:
                [vmin1, vmax1] = [vmin_abs, vmax_abs]

        # Plot data
        if devgridtype == 'll':
            plot1 = ax1.pcolormesh(devgrid['lat_b'], pedge[pedge_ind], 
                                   zm_dev, cmap=cmap1,
                                   vmin=vmin1, vmax=vmax1)
        else:
            plot1 = ax1.pcolormesh(cmpgrid['lat_b'], pedge[pedge_ind], 
                                   zm_dev, cmap=cmap1,
                                   vmin=vmin1, vmax=vmax1)    
        ax1.invert_yaxis()
        if devgridtype == 'll':
            ax1.set_title('{} (Dev){}\n{}'.format(devstr, subtitle_extra, 
                                                  devres ))
        else:
            ax1.set_title('{} (Dev){}\n{} regridded from c{}'.format(
                devstr, subtitle_extra, cmpres, devres))
        ax1.set_ylabel('Pressure (hPa)')
        ax1.set_aspect('auto')
        ax1.set_xticks(xtick_positions)
        ax1.set_xticklabels(xticklabels)
        cb = plt.colorbar(plot1, ax=ax1, orientation='horizontal', pad=0.10)
        if (vmax-vmin) < 0.001 or (vmax-vmin) > 1000 or np.all(zm_dev==0):
            cb.locator = ticker.MaxNLocator(nbins=4)
            cb.update_ticks()
        if np.all(zm_dev==0): 
            cb.ax.set_xticklabels(['0.0', '0.0', '0.0', '0.0', '0.0'])
        cb.set_label(units)

        ################################################################
        # Configure colorbar for difference plots
        # use gray for NaNs if plotting on lat-lon grid 
        # (has strange effect for cubed-sphere)
        ################################################################

        if cmpgridtype == 'll':
            cmap_plot = copy.copy(mpl.cm.RdBu_r)
            cmap_plot.set_bad(color='gray')
        else:
            cmap_plot = copy.copy(mpl.cm.RdBu_r)

        ################################################################
        # Calculate zonal mean difference
        ################################################################

        zm_diff = np.array(zm_dev_cmp) - np.array(zm_ref_cmp)

        ################################################################
        # Subplot (1,0): Difference, dynamic range
        ################################################################

        diffabsmax = max([np.abs(zm_diff.min()), np.abs(zm_diff.max())])
        [vmin, vmax] = [-diffabsmax, diffabsmax]
        plot2 = ax2.pcolormesh(cmpgrid['lat_b'], pedge[pedge_ind],
                               zm_diff, cmap=cmap_plot, vmin=vmin, vmax=vmax)
        ax2.invert_yaxis()
        if regridany:
            ax2.set_title('Difference ({})\nDev - Ref, Dynamic Range'.format(
                cmpres))
        else:
            ax2.set_title('Difference\nDev - Ref, Dynamic Range')
        ax2.set_ylabel('Pressure (hPa)')
        ax2.set_aspect('auto')
        ax2.set_xticks(xtick_positions)
        ax2.set_xticklabels(xticklabels)
        cb = plt.colorbar(plot2, ax=ax2, orientation='horizontal', pad=0.10)
        if (vmax-vmin) < 0.001 or (vmax-vmin) > 1000 or np.all(zm_diff==0):
            cb.locator = ticker.MaxNLocator(nbins=4)
            cb.update_ticks()
        if np.all(zm_diff==0): 
            cb.ax.set_xticklabels(['0.0', '0.0', '0.0', '0.0', '0.0'])
        cb.set_label(units)

        ################################################################
        # Subplot (1,1): Difference, restricted range
        ################################################################

         # placeholder: use 5 and 95 percentiles as bounds
        [pct5, pct95] = [np.percentile(zm_diff,5), np.percentile(zm_diff, 95)]
        abspctmax = np.max([np.abs(pct5),np.abs(pct95)])
        [vmin,vmax] = [-abspctmax, abspctmax]
        plot3 = ax3.pcolormesh(cmpgrid['lat_b'], pedge[pedge_ind],
                               zm_diff, cmap=cmap_plot, vmin=vmin, vmax=vmax)
        ax3.invert_yaxis()
        if regridany:
            ax3.set_title('Difference ({})\nDev - Ref, Restricted Range [5%,95%]'.format(cmpres))
        else:
            ax3.set_title('Difference\nDev - Ref, Restriced Range [5%,95%]')
        ax3.set_ylabel('Pressure (hPa)')
        ax3.set_aspect('auto')
        ax3.set_xticks(xtick_positions)
        ax3.set_xticklabels(xticklabels)
        cb = plt.colorbar(plot3, ax=ax3, orientation='horizontal', pad=0.10)
        if (vmax-vmin) < 0.001 or (vmax-vmin) > 1000 or np.all(zm_diff==0):
            cb.locator = ticker.MaxNLocator(nbins=4)
            cb.update_ticks()
        if np.all(zm_diff==0): 
            cb.ax.set_xticklabels(['0.0', '0.0', '0.0', '0.0', '0.0'])
        cb.set_label(units)

        ################################################################
        # Zonal mean fractional difference
        ################################################################
        zm_fracdiff = (np.array(zm_dev_cmp) - np.array(zm_ref_cmp)) / np.array(zm_ref_cmp)

        ################################################################
        # Subplot (2,0): Fractional Difference, dynamic range
        ################################################################
        
        # Exclude NaN's in the fracdiffabsmax
        fracdiffabsmax = max([np.abs(np.nanmin(zm_fracdiff)), np.abs(np.nanmax(zm_fracdiff))])
        if np.all(zm_fracdiff == 0 ):
            [vmin, vmax] = [-2, 2]
        else:
            [vmin, vmax] = [-fracdiffabsmax, fracdiffabsmax]
        plot4 = ax4.pcolormesh(cmpgrid['lat_b'], pedge[pedge_ind],
                               zm_fracdiff, cmap=cmap_plot, 
                               vmin=vmin, vmax=vmax)
        ax4.invert_yaxis()
        if regridany:
            ax4.set_title('Fractional Difference ({})\n(Dev-Ref)/Ref, Dynamic Range'.format(cmpres))
        else:
            ax4.set_title('Fractional Difference\n(Dev-Ref)/Ref, Dynamic Range')
        ax4.set_ylabel('Pressure (hPa)')
        ax4.set_aspect('auto')
        ax4.set_xticks(xtick_positions)
        ax4.set_xticklabels(xticklabels)
        cb = plt.colorbar(plot4, ax=ax4, orientation='horizontal', pad=0.10)
        if (vmax-vmin) < 0.1 or (vmax-vmin) > 100 or np.all(zm_fracdiff==0):
            cb.locator = ticker.MaxNLocator(nbins=4)
            cb.update_ticks()
        if np.all(zm_fracdiff==0): 
            cb.ax.set_xticklabels(['0.0', '0.0', '0.0', '0.0', '0.0'])
        cb.set_clim(vmin=vmin, vmax=vmax)
        cb.set_label('unitless')   

        ################################################################
        # Subplot (2,1): Fractional Difference, restricted range
        ################################################################

        [vmin, vmax] = [-2, 2]
        plot5 = ax5.pcolormesh(cmpgrid['lat_b'], pedge[pedge_ind],
                               zm_fracdiff, cmap=cmap_plot, 
                               vmin=vmin, vmax=vmax)
        ax5.invert_yaxis()
        if regridany:
            ax5.set_title('Fractional Difference ({})\n(Dev-Ref)/Ref, Fixed Range'.format(cmpres))
        else:
            ax5.set_title('Fractional Difference\n(Dev-Ref)/Ref, Fixed Range')
        ax5.set_ylabel('Pressure (hPa)')
        ax5.set_aspect('auto')
        ax5.set_xticks(xtick_positions)
        ax5.set_xticklabels(xticklabels)
        cb = plt.colorbar(plot5, ax=ax5, orientation='horizontal', pad=0.10)
        if (vmax-vmin) < 0.1 or (vmax-vmin) > 100 or np.all(zm_fracdiff==0):
            cb.locator = ticker.MaxNLocator(nbins=4)
            cb.update_ticks()
        if np.all(zm_fracdiff==0): 
            cb.ax.set_xticklabels(['0.0', '0.0', '0.0', '0.0', '0.0'])
        cb.set_clim(vmin=vmin, vmax=vmax)
        cb.set_label('unitless') 
            
        if savepdf:    
            pdf.savefig(figs)
            plt.close(figs)

    ####################################################################
    # Finish
    ####################################################################
    if savepdf: pdf.close()


def get_emissions_varnames(commonvars, template=None):
    '''
    Will return a list of emissions diagnostic variable names that
    contain a particular search string.

    Args:
        commonvars : list of strs
            A list of commmon variable names from two data sets.
            (This can be obtained with method gcpy.core.compare_varnames)

        template : str
            String template for matching variable names corresponding
            to emission diagnostics by sector.

    Returns:
        varnames : list of strs
           A list of variable names corresponding to emission
           diagnostics for a given species and sector.

    Example:
        >>> import gcpy
        >>> commonvars = ['EmisCO_Anthro', 'EmisNO_Anthro', 'AREA']
        >>> varnames = gcpy.get_emissions_varnames(commonvars, "Emis")
        >>> print(varnames)
        ['EmisCO_Anthro', 'EmisNO_Anthro']
    '''

    # Make sure the commonvars list has at least one element
    if len(commonvars) == 0:
        raise ValueError("No valid variable names were passed!")

    # Define template for emission diagnostics by sector
    if template is None:
        raise ValueError("The template argument was not passed!")

    # Find all emission diagnostics for the given species
    varnames = core.filter_names(commonvars, template)

    # Return list
    return varnames


def create_emission_display_name(diagnostic_name):
    '''
    Converts an emissions diagnostic name to a more easily digestible name
    that can be used as a plot title or in a table of emissions totals.

    Args:
        diagnostic_name : str
            Name of the diagnostic to be formatted

    Returns:
        display_name : str
            Formatted name that can be used as plot titles or in tables
            of emissions totals.

    Remarks:
        Assumes that diagnostic names will start with either "Emis"
        (for emissions by category) or "Inv" (for emissions by inventory).
        This should be an OK assumption to make since this routine is
        specifically geared towards model benchmarking.

    Example:
        >>> import gcpy
        >>> diag_name = "EmisCO_Anthro"
        >>> display_name = gcpy.create_emission_display_name(diag_name)
        >>> print(display_name)
        CO Anthro
    '''

    # Initialize
    display_name = diagnostic_name

    # Special handling for Inventory totals
    if 'INV' in display_name.upper():
        display_name = display_name.replace("_", " ")

    # Replace text
    for v in ['Emis', 'EMIS', 'emis', 'Inv', 'INV', 'inv']:
        display_name = display_name.replace(v, "")

    # Replace underscores
    display_name = display_name.replace("_", " ")

    # Return
    return display_name


def print_emission_totals(ref, refstr, dev, devstr, f):
    '''
    Computes and prints emission totals for two xarray DataArray objects.

    Args:
        ref : xarray DataArray
            The first DataArray to be compared (aka "Reference")

        refstr : str
            A string that can be used to identify refdata.
            (e.g. a model version number or other identifier).

        dev : xarray DatArray
            The second DataArray to be compared (aka "Development")

        devstr : str
            A string that can be used to identify devdata
            (e.g. a model version number or other identifier).

         f : file
            File object denoting a text file where output will be directed.

    Remarks:
        This is an internal method.  It is meant to be called from method
        create_total_emissions_table instead of being called directly.
    '''

    # Throw an error if the two DataArray objects have different units
    if ref.units != dev.units:
        msg = 'Ref has units "{}", but Dev array has units "{}"'.format(
            ref.units, dev.units)
        raise ValueError(msg)

    # Create the emissions display name from the diagnostic name
    diagnostic_name = dev.name
    display_name = create_emission_display_name(diagnostic_name)

    # Special handling for totals
    if '_TOTAL' in diagnostic_name.upper():
        f.write("-" * 79)
        f.write("\n")

    # Compute sums and difference
    total_ref = np.sum(ref.values)
    total_dev = np.sum(dev.values)
    diff = total_dev - total_ref

    # Write output
    f.write("{} : {:13.6f}  {:13.6f}  {:13.6f} {}\n".format(
        display_name.ljust(25), total_ref, total_dev, diff, dev.units))


def create_total_emissions_table(refdata, refstr, devdata, devstr,
                                 species, outfilename,
                                 interval=2678400.0, template="Emis{}_",
                                 ref_area_varname='AREA',
                                 dev_area_varname='AREA'):
    '''
    Creates a table of emissions totals (by sector and by inventory)
    for a list of species in contained in two data sets.  The data sets,
    which typically represent output from two differnet model versions,
    are usually contained in netCDF data files.

    Args:
        refdata : xarray Dataset
            The first data set to be compared (aka "Reference").

        refstr : str
            A string that can be used to identify refdata
            (e.g. a model version number or other identifier).

        devdata : xarray Dataset
            The second data set to be compared (aka "Development").

        devstr: str
            A string that can be used to identify the data set specified
            by devfile (e.g. a model version number or other identifier).

        species : dict
            Dictionary containing the name of each species and the target
            unit that emissions will be converted to. The format of
            species is as follows:

                { species_name : target_unit", etc. }

            where "species_name" and "target_unit" are strs.

        outfilename : str
            Name of the text file which will contain the table of
            emissions totals.

    Keyword Args (optional):
        interval : float
            The length of the data interval in seconds. By default, interval
            is set to the number of seconds in a 31-day month (86400 * 31),
            which corresponds to typical benchmark simulation output.

        template : str
            Template for the diagnostic names that are contained both
            "Reference" and "Development" data sets.  If not specified,
            template will be set to "Emis{}", where {} will be replaced
            by the species name.

        ref_area_varname : str
            Name of the variable containing the grid box surface areas
            (in m2) in the ref dataset.
            Default value: 'AREA'

        dev_area_varname : str
            Name of the variable containing the grid box surface areas
            (in m2) in the dev dataset.
            Default value: 'AREA'

    Returns:
        None.  Writes to a text file specified by the "outfilename" argument.

    Remarks:
        This method is mainly intended for model benchmarking purposes,
        rather than as a general-purpose tool.

        Species properties (such as molecular weights) are read from a
        JSON file called "species_database.json".

    Example:
        Print the total of CO and ACET emissions in two different
        data sets, which represent different model versions:

        >>> include gcpy
        >>> include xarray as xr
        >>> reffile = '~/output/12.1.1/HEMCO_diagnostics.201607010000.nc'
        >>> refstr = '12.1.1'
        >>> refdata = xr.open_dataset(reffile)
        >>> devfile = '~/output/12.2.0/HEMCO_sa.diagnostics.201607010000.nc'
        >>> devstr = '12.2.0'
        >>> devdata = xr.open_dataset(devfile)
        >>> outfilename = '12.2.0_emission_totals.txt'
        >>> species = { 'CO' : 'Tg', 'ACET', 'Tg C', 'ALK4', 'Gg C' }
        >>> create_total_emissions_table(refdata, refstr, devdata, devstr,
            species, outfilename)
    '''

    # Error check arguments
    if not isinstance(refdata, xr.Dataset):
        raise ValueError('The refdata argument must be an xarray Dataset!')

    if not isinstance(devdata, xr.Dataset):
        raise ValueError('The devdata argument must be an xarray Dataset!')

    if ref_area_varname not in refdata.data_vars.keys():
        raise ValueError("Area variable {} is not in the ref Dataset!".format(
            ref_area_varname))

    if dev_area_varname not in devdata.data_vars.keys():
        raise ValueError("Area variable {} is not in the dev Dataset!".format(
            dev_area_varname))

    # Load a JSON file containing species properties (such as
    # molecular weights), which we will need for unit conversions.
    # This is located in the "data" subfolder of this current directory.2
    properties_path = os.path.join(os.path.dirname(__file__),
                                   "species_database.json")
    properties = json_load_file(open(properties_path))

    # Find all common variables between the two datasets
    [cvars, cvars1D, cvars2D, cvars3D] = core.compare_varnames(refdata,
                                                               devdata,
                                                               quiet=True)

    # Open file for output
    f = open(outfilename, "w")

    # Loop through all of the species are in species_dict
    for species_name, target_units in species.items():

        # Title strings
        if "Inv" in template:
            print("Computing inventory totals for {}".format(species_name))
            title1 = "### Inventory totals for species {}".format(species_name)
        else:
            print("Computing emissions totals for {}".format(species_name))
            title1 = "### Emissions totals for species {}".format(species_name)

        title2 = "### Ref = {}; Dev = {}".format(refstr, devstr)

        # Write header to file
        f.write("#"*79)
        f.write("\n{}{}\n".format(title1.ljust(76), "###"))
        f.write("{}{}\n".format(title2.ljust(76), "###"))
        f.write("#"*79)
        f.write("\n")
        f.write("{}{}{}{}\n".format(" ".ljust(33), "Ref".ljust(15),
                                  "Dev".ljust(15), "Dev - Ref"))

        # Get a list of emission variable names for each species
        diagnostic_template = template.format(species_name)
        varnames = get_emissions_varnames(cvars, diagnostic_template)

        # Check if there is a total emissions variable in the list
        vartot = [v for v in varnames if "_TOTAL" in v.upper()]

        # Push the total variable to the last list element
        # so that it will be printed last of all
        if len(vartot) == 1:
            varnames.append(varnames.pop(varnames.index(vartot[0])))

        # Loop over all emissions variable names
        for v in varnames:

            if "Inv" in template:
                spc_name = v.split('_')[1]
            else:
                spc_name = species_name

            # Get a list of properties for the given species
            species_properties = properties.get(spc_name)

            # Convert units of Ref, and save to DataArray
            refarray = convert_units(refdata[v], spc_name,
                                     species_properties, target_units,
                                     interval, refdata[ref_area_varname])

            # Convert units of Dev, and save to DataArray
            devarray = convert_units(devdata[v], spc_name,
                                     species_properties, target_units,
                                     interval, devdata[dev_area_varname])


            # Print emission totals for Ref and Dev
            print_emission_totals(refarray, refstr, devarray, devstr, f)

        # Add newlines before going to the next species
        f.write("\n\n")

    # Close file
    f.close()


def get_species_categories():
    '''
    Returns the list of benchmark categories that each species
    belongs to.  This determines which PDF files will contain the
    plots for the various species.

    Returns:
        spc_cat_dict : dict
            A nested dictionary of categories (and sub-categories)
            and the species belonging to each.

    NOTE: The benchmark categories are specified in JSON file
    benchmark_species.json.
    '''
    jsonfile = os.path.join(os.path.dirname(__file__), spc_categories)
    with open(jsonfile, 'r') as f:
        spc_cat_dict = json.loads(f.read())
    return spc_cat_dict


def archive_species_categories(dst):
    '''
    Writes the list of benchmark categories to a JSON file
    named "benchmark_species.json".

    Args:
        dst : str
            Name of the folder where the JSON file containing
            benchmark categories ("benchmark_species.json")
            will be written.
    '''

    src = os.path.join(os.path.dirname(__file__), spc_categories)
    print('Archiving {} in {}'.format(spc_categories, dst))
    shutil.copyfile(src, os.path.join(dst, spc_categories))


def make_benchmark_conc_plots(ref, refstr, dev, devstr, dst='./1mo_benchmark',
                              overwrite=False, verbose=False, restrict_cats=[],
                              plots=['sfc', '500hpa', 'zonalmean'], 
                              use_cmap_RdBu=False ):
    '''
    Creates PDF files containing plots of species concentration
    for model benchmarking purposes.

    Args:
        ref: str
             Path name for the "Ref" (aka "Reference") data set.

        refstr : str
             A string to describe ref (e.g. version number)

        dev : str
             Path name for the "Dev" (aka "Development") data set.
             This data set will be compared against the "Reference"
             data set.

        devstr : str
             A string to describe dev (e.g. version number)

    Keyword Args (optional):
        dst : str
             A string denoting the destination folder where a PDF
             file containing plots will be written.
             Default value: ./1mo_benchmark

        overwrite : boolean
             Set this flag to True to overwrite files in the
             destination folder (specified by the dst argument).
             Default value: False.

        verbose : boolean
             Set this flag to True to print extra informational output.
             Default value: False.

        restrict_cats : list of strings
             List of benchmark categories in benchmark_categories.json to make
             plots for. If empty, plots are made for all categories.
             Default value: empty

        plots : list of strings
             List of plot types to create.
             Default value: ['sfc', '500hpa', 'zonalmean']
    '''

    # NOTE: this function could use some refactoring; abstract processing per category?
    
    if os.path.isdir(dst) and not overwrite:
        print('Directory {} exists. Pass overwrite=True to overwrite files in that directory, if any.'.format(dst))
        return
    elif not os.path.isdir(dst):
        os.mkdir(dst)

    # Ref dataset
    try:
        refds = xr.open_dataset(ref)
    except FileNotFoundError:
        print('Could not find Ref file: {}'.format(ref))
        raise
    refds = core.add_lumped_species_to_dataset(refds, verbose=verbose)
    
    # Dev dataset
    try:
        devds = xr.open_dataset(dev)
    except FileNotFoundError:
        print('Could not find Dev file: {}!'.format(dev))
        raise
    devds = core.add_lumped_species_to_dataset(devds, verbose=verbose)

    catdict = get_species_categories()
    
    archive_species_categories(dst)
    core.archive_lumped_species_definitions(dst)
    
    for i, filecat in enumerate(catdict):

        # If restrict_cats list is passed, skip all categories except those in the list
        if restrict_cats and filecat not in restrict_cats:
            continue

        catdir = os.path.join(dst,filecat)
        if not os.path.isdir(catdir):
            os.mkdir(catdir)
        varlist = []
        warninglist = []
        for subcat in catdict[filecat]:
            for spc in catdict[filecat][subcat]:
                varname = 'SpeciesConc_'+spc
                if varname not in refds.data_vars or varname not in devds.data_vars:
                    warninglist.append(varname)
                    continue
                varlist.append(varname)
        if warninglist != []:
            print('\n\nWarning: variables in {} category not in dataset: {}'.format(filecat,warninglist))

        # Surface plots
        if 'sfc' in plots:
            pdfname = os.path.join(catdir,'{}_Surface.pdf'.format(filecat))
            compare_single_level(refds, refstr, devds, devstr, 
                                 varlist=varlist, ilev=0,
                                 pdfname=pdfname, use_cmap_RdBu=use_cmap_RdBu )
            add_nested_bookmarks_to_pdf(pdfname, filecat, 
                                        catdict, warninglist, 
                                        remove_prefix='SpeciesConc_')

        if '500hpa' in plots:
            pdfname = os.path.join(catdir,
                                   '{}_500hPa.pdf'.format(filecat))        
            compare_single_level(refds, refstr, devds, devstr, 
                                 varlist=varlist, ilev=22,
                                 pdfname=pdfname, use_cmap_RdBu=use_cmap_RdBu )
            add_nested_bookmarks_to_pdf(pdfname, filecat, 
                                        catdict, warninglist, 
                                        remove_prefix='SpeciesConc_')

        if 'zonalmean' in plots:
            pdfname = os.path.join(catdir,'{}_FullColumn_ZonalMean.pdf'.format(
                filecat))        
            compare_zonal_mean(refds, refstr, devds, devstr, varlist=varlist,
                               pdfname=pdfname, use_cmap_RdBu=use_cmap_RdBu )
            add_nested_bookmarks_to_pdf(pdfname, filecat, 
                                        catdict, warninglist, 
                                        remove_prefix='SpeciesConc_')

            pdfname = os.path.join(catdir,'{}_Strat_ZonalMean.pdf'.format(
                filecat))        
            compare_zonal_mean(refds, refstr, devds, devstr, varlist=varlist,
                               pdfname=pdfname, pres_range=[0,100], 
                               use_cmap_RdBu=use_cmap_RdBu )
            add_nested_bookmarks_to_pdf(pdfname, filecat, 
                                        catdict, warninglist, 
                                        remove_prefix='SpeciesConc_')


def make_benchmark_emis_plots(ref, refstr, dev, devstr,
                              dst='./1mo_benchmark',
                              plot_by_benchmark_cat=False,
                              plot_by_hco_cat=False,
                              overwrite=False, verbose=False,
                              flip_ref=False, flip_dev=False):
    '''
    Creates PDF files containing plots of emissions for model
    benchmarking purposes.

    Args:
        ref: str
             Path name for the "Ref" (aka "Reference") data set.

        refstr : str
             A string to describe ref (e.g. version number)

        dev : str
             Path name for the "Dev" (aka "Development") data set.
             This data set will be compared against the "Reference"
             data set.

        devstr : str
             A string to describe dev (e.g. version number)

    Keyword Args (optional):
        dst : str
             A string denoting the destination folder where a
             PDF file containing plots will be written.
             Default value: './1mo_benchmark

        plot_by_benchmark_cat : boolean
             Set this flag to True to separate plots into PDF files
             according to the benchmark categories (e.g. Primary,
             Aerosols, Nitrogen, etc.)  These categories are specified
             in the JSON file benchmark_species.json.
             Default value: False

        plot_by_hco_cat : boolean
             Set this flag to True to separate plots into PDF files
             according to HEMCO emissions categories (e.g. Anthro,
             Aircraft, Bioburn, etc.)
             Default value: False

        overwrite : boolean
             Set this flag to True to overwrite files in the
             destination folder (specified by the dst argument).
             Default value: False

        verbose : boolean
             Set this flag to True to print extra informational output.
             Default value: False

        flip_ref : boolean
             Set this flag to True to reverse the vertical level
             ordering in the "Ref" dataset (in case "Ref" starts
             from the top of atmosphere instead of the surface).
             Default value: False

        flip_dev : boolean
             Set this flag to True to reverse the vertical level
             ordering in the "Dev" dataset (in case "Dev" starts
             from the top of atmosphere instead of the surface).
             Default value: False

    Remarks:
        (1) If both plot_by_benchmark_cat and plot_by_hco_cat are
            False, then all emission plots will be placed into the
            same PDF file.

        (2) Emissions that are 3-dimensional will be plotted as
            column sums.
    '''

    if os.path.isdir(dst) and not overwrite:
        print('Directory {} exists. Pass overwrite=True to overwrite files in that directory, if any.'.format(dst))
        return
    elif not os.path.isdir(dst):
        os.mkdir(dst)
    emisdir = os.path.join(dst,'Emissions')
    if not os.path.isdir(emisdir):
        os.mkdir(emisdir)   

    # Ref dataset
    try:
        refds = xr.open_dataset(ref)
    except FileNotFoundError:
        print('Could not find Ref file: {}'.format(ref))
        raise

    # Dev dataset
    try:
        devds = xr.open_dataset(dev)
    except FileNotFoundError:
        print('Could not find Dev file: {}'.format(dev))
        raise

    # Find common variables
    # (or use the varlist passed via keyword argument)
    quiet = not verbose
    vars, vars1D, vars2D, vars3D = core.compare_varnames(refds, devds, quiet)

    # Skip 2D diagnostics that have incompatible dimensions between versions
    for v in vars2D:
        if refds[v].dims != devds[v].dims:
            print('Variable {} has incompatible dimensions in Dev and Ref, skipping!'.format(v))
            vars2D.remove(v)

    # Skip 3D diagnostics that have incompatible dimensions between versions
    for v in vars3D:
        if refds[v].dims != devds[v].dims:
            print('Variable {} has incompatible dimensions in Dev and Ref, skipping!'.format(v))
            vars3D.remove(v)

    # Combine 2D and 3D variables into an overall list
    varlist = vars2D + vars3D

    # =================================================================
    # Compute column sums for 3D emissions
    # Make sure not to clobber the DataArray attributes
    # =================================================================
    with xr.set_options(keep_attrs=True):
        for v in vars3D:
            refds[v] = refds[v].sum(dim='lev')
            devds[v] = devds[v].sum(dim='lev')

    # =================================================================
    # If inputs plot_by* are both false, plot all emissions in same file
    # =================================================================
    if not plot_by_benchmark_cat and not plot_by_hco_cat:
        pdfname = os.path.join(emisdir,'Emissions.pdf')
        compare_single_level(refds, refstr, devds, devstr,
                             varlist=varlist, pdfname=pdfname )
        add_bookmarks_to_pdf(pdfname, varlist,
                             remove_prefix='Emis', verbose=verbose)
        return

    # Get emissions variables (non-inventory), categories, and species
    emis_vars = [v for v in varlist if v[:4] == 'Emis']
    emis_cats = sorted(set([v.split('_')[1] for v in emis_vars]))
    emis_spc = sorted(set([v.split('_')[0][4:] for v in emis_vars]))

    # Handle Bioburn and BioBurn as same categories (temporary until 12.3.1)
    emis_cats.remove('BioBurn')
    
    # Sort alphabetically (assume English characters)
    emis_vars.sort(key=str.lower)

    # =================================================================
    # if plot_by_hco_cat is true, make a file for each HEMCO emissions
    # category that is in the diagnostics file
    # =================================================================
    if plot_by_hco_cat:

        emisspcdir = os.path.join(dst,'Emissions')
        if not os.path.isdir(emisspcdir):
            os.mkdir(emisspcdir)   

        for c in emis_cats:
            # Handle cases of bioburn and bioBurn (temporary until 12.3.1)
            if c == 'Bioburn':
                varnames = [k for k in emis_vars if any(b in k for b in ['Bioburn','BioBurn'])]
            else:
                varnames = [k for k in emis_vars if c in k]
            pdfname = os.path.join(emisspcdir,'{}_Emissions.pdf'.format(c))
            compare_single_level(refds, refstr, devds, devstr,
                                 varlist=varnames, ilev=0, pdfname=pdfname)
            add_bookmarks_to_pdf(pdfname, varnames,
                                 remove_prefix='Emis', verbose=verbose)

    # =================================================================
    # if plot_by_benchmark_cat is true, make a file for each benchmark
    # species category with emissions in the diagnostics file
    # =================================================================
    if plot_by_benchmark_cat:
        
        catdict = get_species_categories()
        warninglist = [] # in case any emissions are skipped (for use in nested pdf bookmarks)
        allcatspc = []   # for checking if emissions species not defined in benchmark category file
        emisdict = {}    # used for nested pdf bookmarks
        for i, filecat in enumerate(catdict):

            # Get emissions for species in this benchmark category
            varlist = []
            emisdict[filecat] = {}
            for subcat in catdict[filecat]:
                for spc in catdict[filecat][subcat]:
                    allcatspc.append(spc)
                    if spc in emis_spc:
                        emisdict[filecat][spc] = []
                        emisvars = [v for v in emis_vars if spc == v.split('_')[0][4:]]
                        for var in emisvars:
                            emisdict[filecat][spc].append(var.replace('Emis',''))
                            varlist.append(var)
            if not varlist:
                print('\nWarning: no emissions species in benchmark species category {}'.format(filecat))
                continue        

            # Use same directory structure as for concentration plots
            catdir = os.path.join(dst,filecat)
            if not os.path.isdir(catdir):
                os.mkdir(catdir)

            # Create emissions file for this benchmark species category
            pdfname = os.path.join(catdir,'{}_Emissions.pdf'.format(filecat))
            compare_single_level(refds, refstr, devds, devstr, varlist=varlist, ilev=0, pdfname=pdfname, flip_ref=flip_ref, flip_dev=flip_dev )
            add_nested_bookmarks_to_pdf(pdfname, filecat, emisdict, warninglist)

        # Give warning if emissions species is not assigned a benchmark category
        for spc in emis_spc:
            if spc not in allcatspc:
                print('Warning: speciess {} has emissions diagnostics but is not in benchmark_categories.json'.format(spc))


def make_benchmark_emis_tables(reflist, refstr, devlist, devstr,
                               dst='./1mo_benchmark', overwrite=False,
                               interval=None, ref_area_varname=None,
                               dev_area_varname=None):
    '''
    Creates a text file containing emission totals by species and
    category for benchmarking purposes.

    Args:
        reflist: list of str
             List with the path names of the emissions and/or met field
             files that will constitute the "Ref" (aka "Reference")
             data set.

        refstr : str
             A string to describe ref (e.g. version number)

        devlist : list of str
             List with the path names of the emissions and/or met field
             files that will constitute the "Dev" (aka "Development") 
             data set.  The "Dev" data set will be compared against the
             "Ref" data set.

        devstr : str
             A string to describe dev (e.g. version number)

    Keyword Args (optional):
        dst : str
             A string denoting the destination folder where the file
             containing emissions totals will be written.
             Default value: ./1mo_benchmark

        overwrite : boolean
             Set this flag to True to overwrite files in the
             destination folder (specified by the dst argument).
             Default value : False

        interval : float
             Specifies the averaging period in seconds, which is used
             to convert fluxes (e.g. kg/m2/s) to masses (e.g kg).
             Default value : None

        ref_area_varname : str
            Name of the variable containing the grid box surface areas
            (in m2) in the ref dataset.  If not specified, then this
            will be set to "Met_AREAM2" if the ref dataset is on the
            cubed-sphere grid, or "AREA" if ref is on the lat-lon grid.
            Default value: None

        dev_area_varname : str
            Name of the variable containing the grid box surface areas
            (in m2) in the dev dataset.  If not specified, then this
            will be set to "Met_AREAM2" if the dev dataset is on the
            cubed-sphere grid, or "AREA" if dev is on the lat-lon grid.
            Default value: None
    '''

    # ===============================================================
    # Define destination directory
    # ===============================================================
    if os.path.isdir(dst) and not overwrite:
        print('Directory {} exists. Pass overwrite=True to overwrite files in that directory, if any.'.format(dst))
        return
    elif not os.path.isdir(dst):
        os.mkdir(dst)
    emisdir = os.path.join(dst,'Emissions')
    if not os.path.isdir(emisdir):
        os.mkdir(emisdir)

    # ===============================================================
    # Read data from netCDF into Dataset objects
    # ===============================================================

    # Ref
    try:
        refds = xr.open_mfdataset(reflist)
    except FileNotFoundError:
        print('Could not find one of the Ref files: {}'.format(reflist))
        raise

    # Dev
    try:
        devds = xr.open_mfdataset(devlist)
    except FileNotFoundError:
        print('Could not find one of the Dev files: {}'.format(devlist))
        raise

    # ===============================================================
    # Get the surface area variable name
    # by default, for lat-lon grids this is "AREA"
    # and for cubed-sphere grids, this is "Met_AREAM2"
    # ===============================================================

    # Ref
    if ref_area_varname == None:
        nlat = refds.sizes['lat']
        nlon = refds.sizes['lon']
        if nlat/6 == nlon:
            ref_area_varname = 'Met_AREAM2'
        else:
            ref_area_varname = 'AREA'

    # Error-check Ref
    if ref_area_varname not in refds.data_vars.keys():
        raise ValueError('Area variable {} is not in the ref dataset!'.format(
            ref_area_varname))

    # Dev
    if dev_area_varname == None:
        nlat = devds.sizes['lat']
        nlon = devds.sizes['lon']
        if nlat/6 == nlon:
            dev_area_varname = 'Met_AREAM2'
        else:
            dev_area_varname = 'AREA'

    # Error-check Dev
    if dev_area_varname not in devds.data_vars.keys():
        raise ValueError('Area variable {} is not in the dev dataset!'.format(
            dev_area_varname))

    # ===============================================================
    # Create table of emissions
    # ===============================================================

    # Emissions species dictionary
    species = json_load_file(open(os.path.join(os.path.dirname(__file__),
                                               emission_spc)))
    inventories = json_load_file(open(os.path.join(os.path.dirname(__file__),
                                                   emission_inv)))

    # Destination files
    file_emis_totals = os.path.join(dst, emisdir, 'Emission_totals.txt')
    file_inv_totals = os.path.join(dst, emisdir, 'Inventory_totals.txt')

    # If the averaging interval (in seconds) is not specified,
    # then assume July 2016 = 86400 seconds * 31 days
    if interval == None:
        interval = 86400.0 * 31.0

    # Write to file
    create_total_emissions_table(refds, refstr, devds, devstr, 
                                 species, file_emis_totals,
                                 interval, template="Emis{}_",
                                 ref_area_varname=ref_area_varname,
                                 dev_area_varname=dev_area_varname)
    create_total_emissions_table(refds, refstr, devds, devstr, 
<<<<<<< HEAD
                                 inventories, file_inv_totals,
                                 interval, template="Inv{}_")
=======
                                 species, file_inv_totals,
                                 interval, template="Inv{}_",
                                 ref_area_varname=ref_area_varname,
                                 dev_area_varname=dev_area_varname)
>>>>>>> b8a27b00


def make_benchmark_jvalue_plots(ref, refstr, dev, devstr,
                                varlist=None, 
                                dst='./1mo_benchmark',
                                local_noon_jvalues=False,
                                plots=['sfc', '500hpa', 'zonalmean'],
                                overwrite=False, verbose=False,
                                flip_ref=False, flip_dev=False):
    '''
    Creates PDF files containing plots of J-values for model
    benchmarking purposes.

    Args:
        ref: str
             Path name for the "Ref" (aka "Reference") data set.

        refstr : str
             A string to describe ref (e.g. version number)
    
        dev : str
             Path name for the "Dev" (aka "Development") data set.
             This data set will be compared against the "Reference"
             data set.

        devstr : str
             A string to describe dev (e.g. version number)
    
    Keyword Args (optional):
        varlist : list
             List of J-value variables to plot.  If not passed, 
             then all J-value variables common to both dev 
             and ref will be plotted.  The varlist argument can be
             a useful way of restricting the number of variables
             plotted to the pdf file when debugging.
             Default value: None

        dst : str
             A string denoting the destination folder where a
             PDF file  containing plots will be written.
             Default value: ./1mo_benchmark.
    
        local_noon_jvalues : boolean
             Set this switch to plot local noon J-values.  This will
             divide all J-value variables by the JNoonFrac counter,
             which is the fraction of the time that it was local noon
             at each location.
             Default value : False

        plots : list of strings
             List of plot types to create.
             Default value: ['sfc', '500hpa', 'zonalmean']

        overwrite : boolean
             Set this flag to True to overwrite files in the
             destination folder (specified by the dst argument).
             Default value: False.

        verbose : boolean
             Set this flag to True to print extra informational output.
             Default value: False

        flip_ref : boolean
             Set this flag to True to reverse the vertical level
             ordering in the "Ref" dataset (in case "Ref" starts
             from the top of atmosphere instead of the surface).
             Default value: False

        flip_dev : boolean
             Set this flag to True to reverse the vertical level
             ordering in the "Dev" dataset (in case "Dev" starts
             from the top of atmosphere instead of the surface).
             Default value: False

    Remarks:
         Will create 4 files containing J-value plots:
            (1 ) Surface values
            (2 ) 500 hPa values
            (3a) Full-column zonal mean values.
            (3b) Stratospheric zonal mean values
         These can be toggled on/off with the plots keyword argument.

         At present, we do not yet have the capability to split the
         plots up into separate files per category (e.g. Primary,
         Aerosols, etc.).  We could add this functionality later if
         there is demand. 
    '''
    
    if os.path.isdir(dst) and not overwrite:
        print('Directory {} exists. Pass overwrite=True to overwrite files in tht directory, if any.'.format(dst))
        return
    elif not os.path.isdir(dst):
        os.mkdir(dst)

    # Ref dataset
    try:
        refds = xr.open_dataset(ref)
    except FileNotFoundError:
        print('Could not find Ref file: {}'.format(ref))
        raise

    # Dev dataset
    try:
        devds = xr.open_dataset(dev)
    except FileNotFoundError:
        print('Could not find Dev file: {}'.format(dev))
        raise

    # Find common variables in both datasets
    if varlist == None:
        quiet = not verbose
        [cmn, cmn1D, cmn2D, cmn3D] = core.compare_varnames(refds, devds, quiet)

    # =================================================================
    # Local noon or continuously-averaged J-values?
    # =================================================================
    if local_noon_jvalues:

        # Get a list of local noon J-value variables
        # (or use the varlist passed via tha argument list)
        prefix = 'JNoon_'
        if varlist == None:
            varlist = [v for v in cmn if prefix in v]

        # Make sure JNoonFrac (fraction of times it was local noon
        # in each column) is present in both Ref and Dev datasets
        if not 'JNoonFrac' in cmn:
            msg = 'JNoonFrac is not common to Ref and Dev datasets!'
            raise ValueError(msg)

        # JNoon_* are cumulative sums of local noon J-values; we need
        # to divide these by JNoonFrac to get the average value
        refds = core.divide_dataset_by_dataarray(refds,
                                                 refds['JNoonFrac'],
                                                 varlist)
        devds = core.divide_dataset_by_dataarray(devds,
                                                 devds['JNoonFrac'],
                                                 varlist)

        # Subfolder of dst where PDF files will be printed
        subdir= 'JValuesLocalNoon'

    else:

        # Get a list of continuously averaged J-value variables
        # (or use the varlist passed via tha argument list)
        prefix = 'Jval_'
        if varlist == None:
            varlist = [v for v in cmn if prefix in v]

        # Subfolder of dst where PDF files will be printed
        subdir = 'JValues'

    # =================================================================
    # Create the plots
    # =================================================================

    # Make the folder to contain plots if it doesn't exist
    jvdir = os.path.join(dst, subdir)
    if not os.path.isdir(jvdir):
        os.mkdir(jvdir)
    
    # Surface plots
    if 'sfc' in plots:
        pdfname = os.path.join(jvdir, '{}Surface.pdf'.format(prefix))
        compare_single_level(refds, refstr, devds, devstr,
                             varlist=varlist, ilev=0, pdfname=pdfname,
                             flip_ref=flip_ref, flip_dev=flip_dev)
        add_bookmarks_to_pdf(pdfname, varlist,
                             remove_prefix=prefix, verbose=verbose)

    # 500hPa plots
    if '500hpa' in plots:
        pdfname = os.path.join(jvdir, '{}500hPa.pdf'.format(prefix))
        compare_single_level(refds, refstr, devds, devstr,
                             varlist=varlist, ilev=22, pdfname=pdfname,
                             flip_ref=flip_ref, flip_dev=flip_dev )
        add_bookmarks_to_pdf(pdfname, varlist,
                             remove_prefix=prefix, verbose=verbose)

    # Full-column zonal mean plots
    if 'zonalmean' in plots:
        pdfname = os.path.join(jvdir,
                               '{}FullColumn_ZonalMean.pdf'.format(prefix))
        compare_zonal_mean(refds, refstr, devds, devstr,
                           varlist=varlist, pdfname=pdfname,
                           flip_ref=flip_ref, flip_dev=flip_dev)
        add_bookmarks_to_pdf(pdfname, varlist,
                             remove_prefix=prefix, verbose=verbose)

        # Stratospheric zonal mean plots
        pdfname = os.path.join(jvdir,'{}Strat_ZonalMean.pdf'.format(prefix))
        compare_zonal_mean(refds, refstr, devds, devstr,
                           varlist=varlist, pdfname=pdfname, pres_range=[0,100],
                           flip_ref=flip_ref, flip_dev=flip_dev)
        add_bookmarks_to_pdf(pdfname, varlist,
                             remove_prefix=prefix, verbose=verbose)


def make_benchmark_aod_plots(ref, refstr, dev, devstr,
                             varlist=None, dst='./1mo_benchmark',
                             overwrite=False, verbose=False):
    '''
    Creates PDF files containing plots of column aerosol optical
    depths (AODs) for model benchmarking purposes.

    Args:
        ref: str
             Path name for the "Ref" (aka "Reference") data set.

        refstr : str
             A string to describe ref (e.g. version number)

        dev : str
             Path name for the "Dev" (aka "Development") data set.
             This data set will be compared against the "Reference"
             data set.

        devstr : str
             A string to describe dev (e.g. version number)

    Keyword Args (optional):
        varlist : list
             List of AOD variables to plot.  If not passed, 
             then all AOD variables common to both dev 
             and ref will be plotted.  The varlist argument can be
             a useful way of restricting the number of variables
             plotted to the pdf file when debugging.
             Default value: None

        dst : str
             A string denoting the destination folder where a
             PDF file  containing plots will be written.
             Default value: ./1mo_benchmark.

        overwrite : boolean
             Set this flag to True to overwrite files in the
             destination folder (specified by the dst argument).
             Default value: False.

        verbose : boolean
             Set this flag to True to print extra informational output.
             Default value: False
    '''
    # =================================================================
    # Initialization and also read data
    # =================================================================
    if os.path.isdir(dst) and not overwrite:
        print('Directory {} exists. Pass overwrite=True to overwrite files in tht directory, if any.'.format(dst))
        return
    elif not os.path.isdir(dst):
        os.mkdir(dst)
    aoddir = os.path.join(dst, 'Aerosols')
    if not os.path.isdir(aoddir):
        os.mkdir(aoddir)

    # Read the Ref dataset
    try:
        refds = xr.open_dataset(ref)
    except FileNotFoundError:
        print('Could not find Ref file: {}'.format(ref))
        raise

    # Read the Dev dataset
    try:
        devds = xr.open_dataset(dev)
    except FileNotFoundError:
        print('Could not find Dev file: {}'.format(dev))
        raise

    # NOTE: GCHP diagnostic variable exports are defined before the
    # input.geos file is read.  This means "WL1" will not have been
    # replaced with "550nm" in the variable names.  Do this string
    # replace operation here, so that we can compare GCC and GCHP
    # data directly. (bmy, 4/29/19)
    with xr.set_options(keep_attrs=True):

        # Rename variables in the Ref dataset
        old2new = {}
        for v in refds.data_vars.keys():
            if 'WL1' in v:
                newname = v.replace('WL1', '550nm')
                old2new[v] = newname
        refds = refds.rename(old2new)

        # Rename variables in the Dev dataset
        old2new = {}
        for v in devds.data_vars.keys():
            if 'WL1' in v:
                newname = v.replace('WL1', '550nm')
                old2new[v] = newname
        devds = devds.rename(old2new)

    # Find common AOD variables in both datasets
    # (or use the varlist passed via keyword argument)
    if varlist == None:
        quiet = not verbose
        [cmn, cmn1D, cmn2D, cmn3D] = core.compare_varnames(refds, 
                                                           devds, quiet)
        varlist = [v for v in cmn3D if 'AOD' in v and '_bin' not in v]

    # Dictionary and list for new display names
    newvars = json_load_file(open(os.path.join(os.path.dirname(__file__),
                                               aod_spc)))
    newvarlist = []

    # =================================================================
    # Compute the total AOD by summing over the constituent members
    # =================================================================

    # Take one of the variables so we can use its dims, coords,
    # attrs to create the DataArray object for total AOD
    v = varlist[0]

    # Create a DataArray to hold total column AOD
    # This is the same shape as the DataArray objects in refds
    reftot = xr.DataArray(np.zeros(refds[v].values.shape),
                          name='AODTotal',
                          dims=refds[v].dims,
                          coords=refds[v].coords,
                          attrs=refds[v].attrs)

    # Create a DataArray to hold total column AOD
    # This is the same shape as the DataArray objects in devds
    devtot = xr.DataArray(np.zeros(devds[v].values.shape),
                          name='AODTotal',
                          dims=devds[v].dims,
                          coords=devds[v].coords,
                          attrs=devds[v].attrs)

    # Save the variable attributes so that we can reattach them
    refattrs = reftot.attrs
    devattrs = devtot.attrs

    # Compute the sum of all AOD variables
    for v in varlist:
        reftot = reftot + refds[v]
        devtot = devtot + devds[v]

    # Reattach the variable attributes
    reftot.name = 'AODTotal'
    reftot.attrs = refattrs
    reftot.attrs['long_name'] = 'Total aerosol optical depth'
    devtot.name = 'AODTotal'
    devtot.attrs = devattrs
    devtot.attrs['long_name'] = 'Total aerosol optical depth'

    # Merge these variables back into the dataset
    refds = xr.merge([refds, reftot])
    devds = xr.merge([devds, devtot])

    # Also add AODTotal to the list
    varlist.append('AODTotal')

    # =================================================================
    # Compute column AODs
    # Create a new DataArray for each column AOD variable,
    # using the new display name, and preserving attributes.
    # Merge the new DataArrays back into the DataSets.
    # =================================================================
    for v in varlist:

        # Get the new name for each AOD variable (it's easier to display)
        if v in newvars:
            newname = newvars[v]
            newvarlist.append(newname)
        else:
            raise ValueError('Could not find a display name for'.format(v))

        # Don't clobber existing DataArray and Dataset attributes
        with xr.set_options(keep_attrs=True):

            # Add column AOD of newname to Ref
            array = refds[v].sum(dim='lev')
            array.name = newname
            refds = xr.merge([refds, array])

            # Add column AOD of newname to Dev
            array = devds[v].sum(dim='lev')
            array.name = newname
            devds = xr.merge([devds, array])

    # =================================================================
    # Create the plots
    # =================================================================
    pdfname = os.path.join(aoddir, 'Aerosols_ColumnOptDepth.pdf')
    compare_single_level(refds, refstr, devds, devstr,
                         varlist=newvarlist, ilev=0, pdfname=pdfname)
    add_bookmarks_to_pdf(pdfname, newvarlist,
                         remove_prefix='Column_AOD_', verbose=verbose)


def add_bookmarks_to_pdf(pdfname, varlist, remove_prefix='', verbose=False ):
    '''
    Adds bookmarks to an existing PDF file.

    Args:
        pdfname : str
            Name of an existing PDF file of species or emission plots
            to which bookmarks will be attached.

        varlist : list
            List of variables, which will be used to create the
            PDF bookmark names.

    Keyword Args (optional):
        remove_prefix : str
            Specifies a prefix to remove from each entry in varlist
            when creating bookmarks.  For example, if varlist has
            a variable name "SpeciesConc_NO", and you specify
            remove_prefix="SpeciesConc_", then the bookmark for
            that variable will be just "NO", etc.

         verbose : boolean
             Set this flag to True to print extra informational output.
             Default value: False
    '''

    # Setup
    pdfobj = open(pdfname,"rb")
    input = PdfFileReader(pdfobj)
    output = PdfFileWriter()
    
    for i, varname in enumerate(varlist):
        bookmarkname = varname.replace(remove_prefix,'')
        if verbose: print('Adding bookmark for {} with name {}'.format(varname, bookmarkname))
        output.addPage(input.getPage(i))
        output.addBookmark(bookmarkname,i)
        output.setPageMode('/UseOutlines')
        
    # Write to temp file
    pdfname_tmp = pdfname+'_with_bookmarks.pdf'
    outputstream = open(pdfname_tmp,'wb')
    output.write(outputstream) 
    outputstream.close()
    
    # Rename temp file with the target name
    os.rename(pdfname_tmp, pdfname)

      
def add_nested_bookmarks_to_pdf( pdfname, category, catdict, warninglist, remove_prefix=''):

    # Setup
    pdfobj = open(pdfname,"rb")
    input = PdfFileReader(pdfobj)
    output = PdfFileWriter()
    warninglist = [k.replace(remove_prefix,'') for k in warninglist]
        
    # Loop over the subcategories in this category; make parent bookmark
    i = -1
    for subcat in catdict[category]:

        # First check that there are actual variables for this subcategory; otherwise skip
        numvars = 0
        if catdict[category][subcat]:
            for varname in catdict[category][subcat]:
                if varname in warninglist:
                    continue
                else:
                    numvars += 1
        else:
                continue
        if numvars == 0:
            continue

        # There are non-zero variables to plot in this subcategory
        i = i+1
        output.addPage(input.getPage(i))
        parent = output.addBookmark(subcat,i)
        output.setPageMode('/UseOutlines')
        first = True
        
        # Loop over variables in this subcategory; make children bookmarks
        for varname in catdict[category][subcat]:
            if varname in warninglist:
                print('Warning: skipping {}'.format(varname))
                continue
            if first:
                output.addBookmark(varname, i, parent)
                first = False
            else:
                i = i+1
                output.addPage(input.getPage(i))
                output.addBookmark(varname, i, parent)
                output.setPageMode('/UseOutlines')
        
    # Write to temp file
    pdfname_tmp = pdfname+'_with_bookmarks.pdf'
    outputstream = open(pdfname_tmp,'wb')
    output.write(outputstream) 
    outputstream.close()

    # Rename temp file with the target name
    os.rename(pdfname_tmp, pdfname)

# =============================================================================
# The rest of this file contains legacy code that may be deleted in the futur
# =============================================================================

def plot_layer(dr, ax, title='', unit='', diff=False, vmin=None, vmax=None):
    '''Plot 2D DataArray as a lat-lon layer

    Parameters
    ----------
    dr : xarray.DataArray
        Dimension should be [lat, lon]

    ax : Cartopy GeoAxes object with PlateCarree projection
        Axis on which to plot this figure

    title : string, optional
        Title of the figure

    unit : string, optional
        Unit shown near the colorbar

    diff : Boolean, optional
        Switch to the color scale for difference plot

    NOTE: This is deprecated and will be removed in the future.
    '''

    assert isinstance(ax, GeoAxes), (
           "Input axis must be cartopy GeoAxes! "
           "Can be created by: \n"
           "plt.axes(projection=ccrs.PlateCarree()) \n or \n"
           "plt.subplots(n, m, subplot_kw={'projection': ccrs.PlateCarree()})"
           )
    assert ax.projection == ccrs.PlateCarree(), (
           'must use PlateCarree projection'
           )

    fig = ax.figure  # get parent figure

    if vmax == None and vmin == None:
        if diff:
            vmax = np.max(np.abs(dr.values))
            vmin = -vmax
            cmap = cmap_diff
        else:
            vmax = np.max(dr.values)
            vmin = 0
            cmap = cmap_abs

    if diff:
        cmap = cmap_diff
    else:
        cmap = cmap_abs

    # imshow() is 6x faster than pcolormesh(), but with some limitations:
    # - only works with PlateCarree projection
    # - the left map boundary can't be smaller than -180,
    #   so the leftmost box (-182.5 for 4x5 grid) is slightly out of the map
    im = dr.plot.imshow(ax=ax, vmin=vmin, vmax=vmax, cmap=cmap,
                        transform=ccrs.PlateCarree(),
                        add_colorbar=False)

    # can also pass cbar_kwargs to dr.plot() to add colorbar,
    # but it is easier to tweak colorbar afterwards
    cb = fig.colorbar(im, ax=ax, shrink=0.6, orientation='horizontal', pad=0.1)
    cb.set_label(unit)

    # xarray automatically sets a title which might contain dimension info.
    # surpress it or use user-provided title
    ax.set_title(title)

    ax.coastlines()
    add_latlon_ticks(ax)  # add ticks and gridlines


def plot_zonal(dr, ax, title='', unit='', diff=False):
    '''Plot 2D DataArray as a zonal profile

    Parameters
    ----------
    dr : xarray.DataArray
        dimension should be [lev, lat]

    ax : matplotlib axes object
        Axis on which to plot this figure

    title : string, optional
        Title of the figure

    unit : string, optional
        Unit shown near the colorbar

    diff : Boolean, optional
        Switch to the color scale for difference plot

    NOTE: This is deprecated and will be removed in the future.
    '''

    # assume global field from 90S to 90N
    xtick_positions = np.array([-90, -60, -30, 0, 30, 60, 90])
    xticklabels = ['90$\degree$S',
                   '60$\degree$S',
                   '30$\degree$S',
                   '0$\degree$',
                   '30$\degree$N',
                   '60$\degree$N',
                   '90$\degree$N'
                   ]

    fig = ax.figure  # get parent figure

    # this code block largely duplicates plot_layer()
    # TODO: remove duplication
    if diff:
        vmax = np.max(np.abs(dr.values))
        vmin = -vmax
        cmap = cmap_diff
    else:
        vmax = np.max(dr.values)
        vmin = 0
        cmap = cmap_abs

    im = dr.plot.imshow(ax=ax, vmin=vmin, vmax=vmax, cmap=cmap,
                        add_colorbar=False)

    # the ratio of x-unit/y-unit in screen-space
    # 'auto' fills current figure with data without changing the figrue size
    ax.set_aspect('auto')

    ax.set_xticks(xtick_positions)
    ax.set_xticklabels(xticklabels)
    ax.set_xlabel('')
    ax.set_ylabel('Level')

    # NOTE: The surface has a hybrid eta coordinate of 1.0 and the
    # atmosphere top has a hybrid eta coordinate of 0.0.  If we don't
    # flip the Y-axis, then the surface will be plotted at the top
    # of the plot. (bmy, 3/7/18)
    ax.invert_yaxis()

    # can also pass cbar_kwargs to dr.plot() to add colorbar
    # but it is easier to tweak colorbar afterwards
    cb = fig.colorbar(im, ax=ax, shrink=0.6, orientation='horizontal', pad=0.1)
    cb.set_label(unit)

    ax.set_title(title)


def make_pdf(ds1, ds2, filename, on_map=True, diff=False,
             title1='DataSet 1', title2='DataSet 2', unit='',
             matchcbar=False):
    '''Plot all variables in two 2D DataSets, and create a pdf.

    ds1 : xarray.DataSet
        shown on the left column

    ds2 : xarray.DataSet
        shown on the right column

    filename : string
        Name of the pdf file

    on_map : Boolean, optional
        If True (default), use plot_layer() to plot
        If False, use plot_zonal() to plot

    diff : Boolean, optional
        Switch to the color scale for difference plot

    title1, title2 : string, optional
        Title for each DataSet

    unit : string, optional
        Unit shown near the colorbar

    NOTE: This is deprecated and will be removed in the future.
    '''

    if on_map:
        plot_func = plot_layer
        subplot_kw = {'projection': ccrs.PlateCarree()}
    else:
        plot_func = plot_zonal
        subplot_kw = None

    # get a list of all variable names in ds1
    # assume ds2 also has those variables
    varname_list = list(ds1.data_vars.keys())

    n_var = len(varname_list)
    print('Benchmarking {} variables'.format(n_var))

    n_row = 3  # how many rows per page. TODO: should this be input argument?
    n_page = (n_var-1) // n_row + 1  # how many pages

    print('generating a {}-page pdf'.format(n_page))
    print('Page: ', end='')

    pdf = PdfPages(filename)

    for ipage in range(n_page):
        print(ipage, end=' ')
        fig, axes = plt.subplots(n_row, 2, figsize=[16, 16],
                                 subplot_kw=subplot_kw)

        # a list of 3 (n_row) variables names
        sub_varname_list = varname_list[n_row*ipage:n_row*(ipage+1)]

        for i, varname in enumerate(sub_varname_list):

            # Get min/max for both datasets to have same colorbar (ewl)
            unitmatch = False
            if matchcbar:
                vmin = min([ds1[varname].data.min(), ds2[varname].data.min()])
                vmax = max([ds1[varname].data.max(), ds2[varname].data.max()])
                unitmatch = ds1[varname].units == ds2[varname].units

            for j, ds in enumerate([ds1, ds2]):
                if on_map:
                    if matchcbar and unitmatch:
                        plot_func(ds[varname], axes[i][j], 
                                  unit=ds[varname].units, diff=diff,
                                  vmin=vmin, vmax=vmax)
                    else:
                        plot_func(ds[varname], axes[i][j], 
                                  unit=ds[varname].units, diff=diff)
                else:
                    # For now, assume zonal mean if plotting zonal (ewl)
                    if matchcbar and unitmatch:
                        plot_func(ds[varname].mean(axis=2), axes[i][j], 
                                  unit=ds[varname].units, diff=diff,
                                  vmin=vmin, vmax=vmax)
                    else:
                        plot_func(ds[varname].mean(axis=2), axes[i][j], 
                                  unit=ds[varname].units, diff=diff)

            # TODO: tweak varname, e.g. Trim "TRC_O3" to "O3"
            axes[i][0].set_title(varname+'; '+title1)
            axes[i][1].set_title(varname+'; '+title2)

            # TODO: unit conversion according to data range of each variable,
            # e.g. mol/mol -> ppmv, ppbv, etc...

        pdf.savefig(fig)
        plt.close(fig)  # don't show in notebook!
    pdf.close()  # close it to save the pdf
    print('done!')
<|MERGE_RESOLUTION|>--- conflicted
+++ resolved
@@ -2075,15 +2075,10 @@
                                  ref_area_varname=ref_area_varname,
                                  dev_area_varname=dev_area_varname)
     create_total_emissions_table(refds, refstr, devds, devstr, 
-<<<<<<< HEAD
                                  inventories, file_inv_totals,
-                                 interval, template="Inv{}_")
-=======
-                                 species, file_inv_totals,
                                  interval, template="Inv{}_",
                                  ref_area_varname=ref_area_varname,
                                  dev_area_varname=dev_area_varname)
->>>>>>> b8a27b00
 
 
 def make_benchmark_jvalue_plots(ref, refstr, dev, devstr,
