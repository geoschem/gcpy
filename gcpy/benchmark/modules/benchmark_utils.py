--- conflicted
+++ resolved
@@ -511,7 +511,6 @@
     return dset.rename(rename_dict)
 
 
-<<<<<<< HEAD
 def gcc_vs_gcc_dirs(
         config,
         subdir,
@@ -653,7 +652,8 @@
         )
 
     return result
-=======
+
+
 def get_datetimes_from_filenames(
         files
 ):
@@ -679,5 +679,4 @@
         dt_str += "T" + time[0:2] + ":" + time[2:4]
         datetimes[idx] = np.datetime64(dt_str)
 
-    return datetimes
->>>>>>> af8ef64b
+    return datetimes