--- conflicted
+++ resolved
@@ -840,11 +840,7 @@
     dev_cs_grid = extract_grid(dev_dataarray)
 
     # Figure setup
-<<<<<<< HEAD
-    plt.style.use('seaborn-v0_8-darkgrid')
-=======
     plt.style.use("seaborn-v0_8-darkgrid")
->>>>>>> db9064b1
     rows_per_page = 3
     cols_per_page = 3
     plots_per_page = rows_per_page * cols_per_page
