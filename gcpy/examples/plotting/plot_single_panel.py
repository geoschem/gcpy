--- conflicted
+++ resolved
@@ -17,12 +17,8 @@
 import xarray as xr
 from matplotlib import use as mpl_use
 import matplotlib.pyplot as plt
-<<<<<<< HEAD
 from gcpy.plot.single_panel import single_panel
-=======
-from gcpy import plot
 from gcpy.util import rename_and_flip_gchp_rst_vars
->>>>>>> 79495509
 
 # X11 backend needed for plt.show()
 mpl_use("tkagg")
@@ -76,44 +72,30 @@
     # includes a colorbar with units read from the DataArray, an
     # automatic title (the data variable name in the DataArray), and
     # an extent equivalent to the full lat/lon extent of the DataArray
-<<<<<<< HEAD
-    single_panel(slice_500)
-=======
-    plot.single_panel(
+    single_panel(
         darr_single_level,
         title=f"{varname} at level {level}"
     )
->>>>>>> 79495509
     plt.show()
 
     # You can specify a specific area of the globe you would like plotted
     # using the 'extent' argument, which uses the format [min_longitude,
     # max_longitude, min_latitude, max_latitude] with bounds
     # [-180, 180, -90, 90]
-<<<<<<< HEAD
-    single_panel(slice_500, extent=[50, -90, -10, 60])
-=======
-    plot.single_panel(
+    single_panel(
         darr_single_level,
         extent=[50, -90, -10, 60],
         title=f"{varname} at level {level} over N. Pacific"
     )
->>>>>>> 79495509
     plt.show()
 
     # Other commonly used arguments include specifying a title and a
     # colormap (defaulting to a White-Green-Yellow-Red colormap)
     #You can find more colormaps at
     # https://matplotlib.org/tutorials/colors/colormaps.html
-<<<<<<< HEAD
     single_panel(
-        slice_500,
-        title='500mb Ozone over the North Pacific',
-=======
-    plot.single_panel(
         darr_single_level,
         title=f"{varname} at level {level} over N. Pacific, viridis colormap",
->>>>>>> 79495509
         comap=plt.get_cmap("viridis"),
         log_color_scale=True,
         extent=[80, -90, -10, 60]
@@ -125,11 +107,7 @@
     # ===================
 
     # Use the plot_type argument to specify zonal_mean plotting
-<<<<<<< HEAD
     single_panel(
-=======
-    plot.single_panel(
->>>>>>> 79495509
         darr,
         plot_type="zonal_mean",
         title=f"Zonal mean plot for {varname}, full atmosphere"
