--- conflicted
+++ resolved
@@ -17,13 +17,9 @@
 from matplotlib import use as mpl_use
 import matplotlib.pyplot as plt
 from gcpy.constants import skip_these_vars
-<<<<<<< HEAD
 from gcpy.plot.compare_single_level import compare_single_level
 from gcpy.plot.compare_zonal_mean import compare_zonal_mean
-
-=======
 from gcpy.util import rename_and_flip_gchp_rst_vars
->>>>>>> 79495509
 
 # X11 backend needed for plt.show()
 mpl_use("tkagg")
