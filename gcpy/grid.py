--- conflicted
+++ resolved
@@ -1,17 +1,4 @@
 """
-<<<<<<< HEAD
-util.py: Contains several convenience and utility routines.
-"""
-
-import xarray as xr
-import numpy as np
-import scipy.sparse
-from itertools import product
-from gcpy.util import get_shape_of_data, verify_variable_type
-from gcpy.grid_stretching_transforms import scs_transform
-from gcpy.constants import R_EARTH_m
-from gcpy.cstools import find_index, is_cubed_sphere
-=======
 Module containing variables and functions that define and
 manipulate GEOS-Chem horizontal and vertical grids
 """
@@ -20,9 +7,9 @@
 import numpy as np
 import scipy.sparse
 from gcpy.util import get_shape_of_data, verify_variable_type
-from .grid_stretching_transforms import scs_transform
+from gcpy.grid_stretching_transforms import scs_transform
 from gcpy.constants import R_EARTH_m
->>>>>>> 2caafb9d
+from gcpy.cstools import find_index, is_cubed_sphere
 
 
 def get_troposphere_mask(ds):
@@ -1599,7 +1586,6 @@
         lon_value,
         lat_value,
         varlist=None
-
 ):
     """
     Returns GEOS-Chem model data (on a cubed-sphere grid) at the
