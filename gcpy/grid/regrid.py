--- conflicted
+++ resolved
@@ -105,10 +105,6 @@
     refregridder_list = None
     devregridder = None
     devregridder_list = None
-<<<<<<< HEAD
-=======
-    
->>>>>>> 931cd084
     if regridref:
         if refgridtype == "ll":
             refregridder = make_regridder_L2L(
