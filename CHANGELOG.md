# GCPy Changelog

All notable changes to GCPy will be documented in this file.

The format is based on [Keep a Changelog](https://keepachangelog.com/en/1.0.0/), and this project adheres to [Semantic Versioning](https://semver.org/spec/v2.0.0.html).

## [Unreleased] - TBD
### Added
- Script `gcpy/benchmark/modules/benchmark_utils.py`, with common benchmark utility functions
- Script `gcpy/benchmark/modules/benchmark_drydep.py`, with code to create drydep velocity plots
- YAML tag `plot_drydep` in `gcpy/benchmark/config/*.yml` files
- Badge for `build-gcpy-environment` GitHub Action in `README.md`
- Badges in `docs/source/index.rst`
- GitHub action to push GCPy releases to PyPi
- Script `./release/changeVersionNumbers.sh`, used to update version numbers in various files before release
- Mamba/Conda enviroment file `docs/environment_files/read_the_docs_environment.yml`, for building ReadTheDocs documentation
- Environment files `docs/environment_files/gcpy_requirements.txt` and `docs/environment_files/read_the_docs_requirements.txt`

### Changed
- Bump pip from 23.2.1 to 23.3 (dependabot suggested this)
- Bump pypdf from 3.16.1 to 3.17.0 (dependabot suggested this)
- YAML tag `operations_budget` is now `ops_budget_table` in `gcpy/benchmark/config/1yr_tt_benchmark.yml`
<<<<<<< HEAD
- Now require `matplotlib=3.8.0` in `docs/environment_files/environment.yml` (with other pegged versions)
- Now run the `stale` GitHub action at 00:00 UTC on the 1st of each month
=======
- Renamed `docs/environment_files/environment.yml` to `gcpy_environment.yml`
- `environment.yml` links to `docs/environment_files/gcpy_environment.yml`
- `requirements.txt` links to `docs/environment_files/requirements.txt`
- Python packages for RTD documenation builds from `docs/environment_files/environment.yml`
>>>>>>> 9233b99e

### Fixed
- CS inquiry functions in `gcpy/cstools.py` now work properly for `xr.Dataset` and `xr.DataArray` objects
- Prevent an import error by using `seaborn-v0_8-darkgrid` in`gcpy/benchmark/modules/benchmark_models_vs_obs.py`
- `gcpy/file_regrid.py` now creates GCHP files with `DELP_DRY` instead of `DELPDRY`
- Fixed bugs in GCHP vs GCHP sections of 1-yr benchmark run scripts to allow comparison of GCHP runs with different grid resolutions
- Fixed silent bug in transport tracer benchmark GCC vs GCHP mass tables preventing them from being generated
- Import error in `gcpy/examples/diagnostics/compare_diags.py`
- Added missing `n_cores` to `gcpy/examples/diagnostics/compare_diags.yml`

### Removed
- Example script `gcpy/examples/plotting/mda8_o3_timeseries.py`
- Removed `Pylint` GitHub action

### Removed
- Environment file `docs/environment_files/environment.yml`
- Environment file `docs/environment_files/requirements.txt`
- Removed `awscli` from the GCPy environment; version 2 is no longer available on conda-forge or PyPi

## [1.4.2] - 2024-01-26
### Added
- Example script `create_test_plot.py`, which can be used to check that GCPy has been installed properly
- GitHub action `build-gcpy-environment` which tests installation of the mamba environment specified in in `docs/environment_files/environment.yml`
- YAML file`docs/environment_files/testing.yml` for building an environment without pegged package versions (for testing)
- GitHub action `build-test-environment` to test the environment specified in `testing.yml`

### Changed
- `build-gcpy-environment` GitHub action now runs with several Python versions

### Fixed
- Prevent overwriting of the `results` variable when parallel plotting is deactivated (`n_cores: 1`)

## [1.4.1] - 2023-12-08
### Fixed
- Now use the proper default value for the `--weightsdir` argument to `gcpy/file_regrid.py`

## [1.4.0] - 2023-11-20
### Added
- Added C2H2 and C2H4 to `emission_species.yml`
- Updated `species_database.yml` for consistency with GEOS-Chem 14.2.0
- Added `.github/ISSUE_TEMPLATE/config.yml` file w/ Github issue options
- Added `CONTRIBUTING.md` and `SUPPORT.md`, replacing `docs/source/Contributing.rst` and `docs/source/Report_Request.rst`
- Added option to pass the benchmark type to plotting routines
- Updated `AUTHORS.txt` as of Apr 2023 (concurrent w/ GEOS-Chem 14.2.0)
- Added ReadTheDocs badge in `README.md`
- Added `.readthedocs.yaml` to configure ReadTheDocs builds
- Added cloud benchmarking YAML configuration files to `benchmark/cloud` folder
- Added `README.md` files in `gcpy/benchmark` directory structure
- Added `benchmark/modules/benchmark_models_vs_obs.py` script
- Added `benchmark/modules/GC_72_vertical_levels.csv` file
- Added `multi_index_lat` keyword to `reshape_MAPL_CS` function in `gcpy/util.py`
- Added FURA to `emission_species.yml` and `benchmark_categories.yml`
- Added new routine `format_number_for_table` in `gcpy/util.py`
- Added module `gcpy/cstools.py` with utility functions for cubed-sphere grids
- Added new routine `verify_variable_type` function in `gcpy/util.py`
- Added new routine `format_number_for_table` in `util.py`
- Added BrSALA and BrSALC to `emission_species.yml`
- Added `options:n_cores` to all benchmark YAML config files
- Added `__init__.py` files in subfolders of `gcpy/gcpy`
- `gcpy/benchmark/modules/*.py` scripts are now chmod 644
- Added `ENCODING = "UTF-8"` to `gcpy/constants.py`
- Added statement `from dask.array import Array as DaskArray` in `gcpy plot.py`
- Added SLURM run script `gcpy/benchmark/benchmark_slurm.sh`
- Added `gcpy/plot/gcpy_plot_style` style sheet for title and label default settings
- Added `gcpy/gcpy_plot_style` style sheet for title and label default settings
- Added new cubed-sphere grid inquiry functions to `gcpy/cstools.py`
- Added functions `get_ilev_coord` and `get_lev_coord` to `gcpy/grid.py`
- Add `tk` package to `docs/environment_files/environment.yml`

### Changed
- Simplified the Github issues templates into two options: `new-feature-or-discussion.md` and `question-issue.md`
- The GitHub PR template is now named `./github/PULL_REQUEST_TEMPLATE.md`
- Updated badge links in `README.md`
- Construct ops budget table filename without using the `label` argument
- Updated species_database.yml for consistency with GEOS-Chem 14.2.0
- Renamed TransportTracers species in `benchmark_categories.yml`, `run_1yr_tt_benchmark.py`, and in documentation
- YAML files in `benchmark/` have been moved to `benchmark/config`
- Models vs. O3 obs plots are now arranged by site latitude from north to south
- Routine `print_totals` now prints small and/or large numbers in scientific notation
- Truncate names in benchmark & emissions tables to improve readability
- Add TransportTracers species names to `gcpy/emissions_*.yml` files
- Now pass `n_job=config["options"]["n_cores"]` to benchmark plotting routines
- Script `benchmark.py` to `benchmark_funcs.py` to remove a name collision
- Folder `gcpy/benchmark` is now `gcpy/gcpy/benchmark`
- Folder `benchmark/modules` is now `gcpy/gcpy/benchmark/modules`
- Folder `gcpy/examples` is now `gcpy/gcpy/examples`
- Pass `sys.argv` to the `main()` routine of `run_benchmark.py`,` compare_diags.py`
- Updated `docs/environment_files/environment.yml` for MambaForge (also added `gridspec`)
- Now use `pypdf` instead of `PyPDF2` in `plot.py` and `util.py`
- Added coding suggestions made by `pylint` where possible
- Abstracted and never-nested code from `six_plot` into functions (in `plot.py`)
- Added `main()` routine to `gcpy/file_regrid.py`; Also added updates suggested by Pylint
- Fixed broken regridding code in `gcpy/file_regrid.py`; also refactored for clarity
- Rewrote `Regridding.rst` page; Confirmed that regridding examples work properly
- Now allow `plot_val` to be of type `dask.array.Array` in `plot.py` routines `six_plot` and `single_panel`
- Now add `if` statements to turn of `Parallel()` commands when `n_jobs==1`.
- Do not hardwire fontsize in `gcpy/plot.py`; get defaults from `gcpy_plot_style`
- `gcpy/plot.py` has been split up into smaller modules in the `gcpy/plot` folder
- Updated and cleaned up code in `gcpy/regrid.py`
- Example scripts`plot_single_level` and `plot_comparisons` can now accept command-line arguments
- Example scripts `plot_single_level.py`, `plot_comparisons.py`, `compare_diags.py` now handle GCHP restart files properly
- Now specify the X11 backend with by setting the `MPLBACKEND` environment variable

### Fixed
- Generalized test for GCHP or GCClassic restart file in `regrid_restart_file.py`
- Fixed bug in transport tracer benchmark mass conservation table file write
- Routine `create_display_name` now splits on only the first `_` in species & diag names
- Prevent plot panels from overlapping in six-panel plots
- Prevent colorbar tick labels from overlapping in dynamic-range ratio plots
- Updated `seaborn` plot style names to conform to the latest matplotlib
- Set `lev:positive` and/or `ilev:positive` properly in `regrid_restart_file.py` and `file_regrid.py`
- Prevent overwriting of `lev` coord in `file_regrid.py` at netCDF write time
- Fixed bug in option to allow different units when making comparison plots

### Removed
- Removed `gchp_is_pre_13_1` arguments & code from benchmarking routines
- Removed `is_pre_13_1` tags from `*_benchmark.yml` config files
- Removed `benchmark_emission_totals.ipynb`, this is obsolete
- Replaced `gcpy/benchmark/README` with `README.md`
- Removed `gcpy_test_dir` option from `examples/diagnostics/compare_diags.*`
- Removed `docs/environment_files/gchp_regridding.yml` environment file
- Removed `gcpy/gcpy/benchmark/plot_driver.sh`
- Made benchmark configuration files consistent

## [1.3.3] -- 2023-03-09
### Added
- Updated installation documentation, we now recommend users to create
  a conda environment using the `environment.yml` file
- Benchmark summary table output (intended for 1hr & 1mo benchmarks)
- Species/emissions/inventories that differ between Dev & Ref versions are now printed at the top of the benchmark emissions, inventory, and global mass tables.  if there are too many species with diffs, an alternate message is printed.
- New functions in `benchmark.py` and `util.py` to facilitate printing of the species/emissions/inventories that differ between Dev & Ref versions.
- Added new RTD documentation for installing Conda 4.12.0 with Miniconda
- Added GCHP regridding environnment file `docs/environment_files/gchp_regridding.yml`
- Added new benchmark type CH4Benchmark

### Changed
- Applied cleanup susggestions from pylint to `benchmark.py`, `util.py`, `plot.py`, `oh_metrics.py`, `ste_flux.py`
- Replaced format with f-strings in `benchmark.py`, `util.py`, `plot.py`, `oh_metrics.py`, `ste_flux.py`
- Abstract some common in `benchmark.py` into functions
- Replaced direct calls to `yaml.load` with `util.read_config.file`
- Restore tag information to benchmark `refstr` and `devstr` labels
- Add a newline to diff-of-diffs refstr and devstr if the string is too long.
- Updated GCHP regridding documentation
- Restored `ipython` and `jupyter ` to environment file `environment.yml`

## [1.3.2] -- 2022-10-25

### Fixes
- Fixed malformed version declaration for cartopy (use `==`
  instead of `=`) in setup.py.  This was preventing upload to
  conda-forge.
- Vertically flip GCHP emissions when computing transport tracers budget

## [1.3.1] -- 2022-10-25

### Changed
- Bug fix: Remove extraneous character from setup.py

## [1.3.0] -- 2022-10-25

### Added
- New features in benchmarking scripts (@lizziel, @yantosca)
  - Force garbage collection at end benchmarking functions (@yantosca)
  - Extra print statements (@lizziel)
  - Diff-of-diffs plots for 1-year benchmarks (@lizziel)
  - sparselt is now a GCPy requirement (@lizziel)
- Removed obsolete environment.yml files (@yantosca)
- Added requirements.yml to docs folder for Sphinx/RTD documentation (@yantosca)
- New regridding script `regrid_restart_file.py` (@liambindle)

### Changed
- Fixed several issues in benchmarking scripts (@laestrada, @lizziel, @yantosca)
  - Fixed bug in `budget_ox.py`; The drydep loss of Ox for GCHP was 12x too high
  - Add OMP_NUM_THREADS and OMP_STACKSIZE in `plot_driver.sh` (@yantosca)
  - Increase requested memory to 50MB in `plot_driver.sh` (@yantosca)
  - Benchmark scripts print a message upon completion (@yantosca)
  - Linted several benchmarking routines with Pylint (@yantosca)
  - Rewrote algorithm of add_lumped_species_to_dataset for speed (@yantosca)
  - Can now specify the path to species_database.yml for 1yr benchmarks (@yantosca)
  - 1-yr benchmarks now save output in subdirs of the same path (@lizziel)
  - Avoid hardwiring restart file paths in benchmark scripts (@yantosca)
  - Now use outputs_subdir tag from YAML file for paths to diagnostic files (@yantosca)
  - Now use restarts_subdir tag from YAML file for paths to restart files (@yantosca)
  - GCPy now uses proper year for dev in 1-yr benchmarks (@laestrada)
  - Fixed date string issue in benchmarking scripts (@lizziel)
  - Updates for new GCHP restart file format (@lizziel)
- Updated environment.yml with package versions that work together (@yantosca)
- Updated the AUTHORS.txt and LICENSE.txt files (@yantosca)

## [1.2.0] - 2021-09-22
### Added
- Added Parameter for single_panel to support return of all 6 cubedsphere plots
- Added flexible time period for benchmark plotting scripts
### Changed
- Modified single_panel to vmin/vmax parameters with newer versions of matplotlib (>3.5.0)
- Modified run_benchmark script to select correct species database depending on benchmark type
- Modified filename for Ox budget
- Modified readthedocs build to use mamba instead of conda to fix build failures
- Modified benchmark plotting scripts to use a single run_benchmark.py script
- Modified benchmark categories and species database yaml files
- Fixed bug in mass conservation table percent difference

## [1.1.0] - 2021-09-22

- Added date_time.py module to help manage datetime utility functions
- Added GLYC, HAC, and pFe to benchmark categories
- Added gcpy/budget_ox.py to compute Ox budgets from 1-yr benchmarks
- Added capability to use GCHP 13.1.0+ or legacy file names in benchmark scripts
- Added new methods dataset_reader and get_dataset_mean to util.py

### Changed
- Modified benchmarking scripts to use yaml config files.
- Modified dry-run scripts to use yaml config files.
- Updated benchmark/run_1yr_fullchem_benchmark.py to call the budget_ox.py for GCC vs GCC benchmark generation.
  - NOTE: we are waiting to make sure that the GCHP benchmarks output wetdep fields before activating this feature for GCHP.
- Modified plotting methods in benchmark.py to compute the mean of datasets over the time dimension, if the "time_mean" keyword is passed.
  - This feature is used to generate annual mean plots from 1-yr benchmark output.
- Modified run_1yr_tt_benchmark.py and run_1yr_fullchem_benchmark.py to generate both annual mean and seasonal plots
- Fixed formatting and import order issues in benchmark.py, util.py, budget_ox.py, and the run_*benchmark.py scripts as identified by pylint.
- Modified budget_ox.py to use Ox instead of O3 for computing budget terms

## [1.0.3] - 2021-03-26

### Fixed
- Automatic benchmark script copying no longer overwrites existing files
- Color scales for non-global plots are no longer calculated from full global data
- Regional datasets can now be plotted with cubed-sphere datasets in plot.compare_single_level

## [1.0.2] - 2021-03-18

### Added
- Added GCPy version number and automatic script copying to benchmark scripts
- Added line clarifying lack of Windows support in ReadTheDocs

### Fixed
- Fixed benchmark month seconds calculation for GCHP in 1-month benchmark script
- Fixed label typo in benchmark script GCHP vs. GCC emission plots
- Fixed grid creation for non-global grids in plot.single_panel
- Fixed issue in get_grid_extents when maxlon was in Western Hemisphere

## [1.0.1] - 2021-02-09

### Added
- Added MSA to Sulfur benchmark category
- Added weightsdir parameter to single_panel()
- Added temporary file creation to file_regrid() to decrease memory consumption during cubed-sphere regridding

### Changed
- Removed carbon-based units from benchmark emissions tables
- Environment files now request xESMF through conda-forge rather than pip

### Fixed
- Fixed Cubed-Sphere to Lat/Lon regridding for 1-level files.
- Fixed single panel zonal mean axis selection

## [1.0.0] - 2021-01-05

### Added
- Added complete documentation to a new ReadTheDocs site
- Added conda-forge installation support
- Added file regridder for regridding NetCDF restart and output between GEOS-Chem's horizontal grid types
- Plotting now supports automatic regridding between lat/lon, cubed-sphere, and stretched-grid formats
- Added additional 1-year benchmark plotting capabilities for GCHP
- Added oh_metrics.py, which generates output using the new Metrics collection in GEOS-Chem 13.0.0
- Extra keyword arguments not defined in plotting functions are now passed to matplotlib.pyplot
- Added a command line tool for appending grid-box corners to cubed-sphere datasets
- Added support for arbitrary vertical grids in zonal mean plotting
- Added regridding functions for arbitrary vertical grids

### Changed
- Some constants in constants.py have been tweaked to match GEOS-Chem definitions
- docs/environment.yml, setup.py, and requirements.txt now reflect up-to-date GCPy library requirements
- Most docstrings now use the same format
- Various code formatting changes have been made to align with PEP8 guidelines

### Deprecated
- mean_oh_from_logs.py is replaced in functionality by oh_metrics.py for GEOS-Chem versions >=13.0.0

### Fixed
- Installation through pip (from the repositoryand conda now works correctly

### Removed
- Removed several functions and files that are no longer used, including budget_aer.py and create_budget_table()

## [0.3.1] - 2020-08-21

### Added
- Added instructions on setting PYTHONPATH to include GCPy directory when installing manually
- Added cross-dateline regional plotting capability for both lat/lon and cubed-sphere plots
- Added function to get lev dimension index that matches a requested pressure value
- Added basic up-to-date map plotting examples
- Added pip and tabulate dependencies in gcpy environment yaml file
- Added RRTMG netcdf diagnostics names for converting from bpch to nc
- Added unit string conversion for RRTMG binary diagnostics to compare easily with netcdf

### Changed
- Temporary PDFs are now generated in the system's temp directory rather than within the working directory
- environment.yml now includes version numbers to ensure compatability

### Fixed
- Fixed single panel zonal mean plotting for GCHP
- Fixed existing non-deleted examples code
- Fixed imports for out-of-scope variables

### Removed
- Removed several code examples that were out-of-date.

## [0.3.0] - 2020-07-30

### Added

- Add new function to compute budgets and create budget table that incorporates new optional features.
- Require python package tabulate for generating budget tables.
- Added parallel support for mass and budget table creation in 1-year benchmarks.
- Added capability of completely disabling parallel plotting when calling make_benchmark_*_plots functions.
- Added capability of converting concentrations to ug/m3 for benchmark plotting.
- Added new function to make benchmark wet deposition plots, previously done from function to make concentration plots.

### Changed
- Reorganized functions of GCPy into a more logical and streamlined file structure.
- Updated species_database.yml and benchmark_categories.yml for GEOS-Chem 12.9.2.
- Replaced "Plots" with "Results" in benchmark directory structure. This value is customizable in the benchmark scripts.
- Updated example scripts to use reorganized GCPy functions.
- Updated all benchmark run scripts for consistency, readability, reduced lines of code, and compatibility with reorganized and new GCPy functions

### Fixed
- Fixed documentation and rearranged argument order for diff-of-diffs plot strings.
- Fixed accidental regridding to lat/lon in comparison plots where two cubed-sphere datasets share the same resoltuion.
### Removed
- Removed budget_ops.py in deference to new make_benchmark_operations_budget function.

## [0.2.1] - 2020-05-07

### Fixed
- Fixed bugs calculating lumped species with some or all missing constituents.
- Added documentation for newer keyword arguments in benchmark.py

## [0.2.0] - 2020-05-06

### Added
- Added strat/trop exchange fluxes to 1-year benchmark output (gcpy/ste_flux.py)
- Added operations budgets to 1-year benchmark output (gcpy/budget_ops.py)
- Added seasonal mass table output for 1-year FullChemBenchmark.
- Added mean OH from log files for 1-year FullChemBenchmark (GEOS-Chem Classic only).
- Added function gcplot in core.py for creating individual (rather than six-panel) plots of GEOS-Chem data.
- 47-level model output can now be plotted in addition to the standard 72-level output.
- Added Loader=yaml.FullLoader to the yaml.load command to avoid generating excess warnings.
- Add benchmark plotting option to write concentration and emissions plots to one file
- Add gcpy testing mode for all GEOS-Chem benchmark run scripts using test data on gcgrid.
- Add function to flip and rename GCHP restart files to match GCC names and level convention.
- Add capability to generate GCHP vs GCC and GCHP vs GCHP mass tables.
- Add handling in convert_units for datasets without a time dimension.
- Add initial and final mass to GHCP radionuclide budget tables.

### Changed
- Significant difference files are now written out to the Plots/Sig_Diffs folder for the 1-year benchmarks.
- Updated file names for Pb/Be budget tables in gcpy/budgets_tt.py.
- Created separate driver routines for 1-year FullChem and TransportTracers benchmarks
- Useless warnings when creating benchmark output should now be suppressed
- Can now create benchmark plots in a single file instead of by category.
- Can now plot non-global output files from GEOS-Chem Classic.
- Can now limit plot extents using lat/lon parameters for GEOS-Chem Classic and GCHP.
- L2L regridder filenames now include the grid extent when the regridder does not span the whole globe.
- Input GEOS-Chem Classic data can now be any lat/lon resolution rather than only 4x5, 2x2.5, or 1x1.25.
- Replaced fractional difference plots ((Dev-Ref)/Ref) with ratio plots (Dev/Ref).
- Moved diff-of-diffs functionality from standalone code in the benchmark scripts to benchmark.py.
- The bottom row of diff-of-diffs plotting now shows (Dev2/Dev1)-(Ref2/Ref1) values.
- Paths in example scripts now point to /n/holyscratch01/external_repos/GEOS-CHEM instead of /n/holylfs/EXTERNAL_REPOS/GEOS-CHEM.
- Cleaned up run_1mo_benchmark.py driver scripts
- Operations budgets are now printed as Ref, Dev, Dev-Ref, %diff
- Updated examples/compare_diags.py to point to test benchmark data
- Updated benchmark_categories.yml, species_database.yml, lumped_species.yml, and emission_inventories.yml for recent changes in GEOS-Chem 12.8.0
- Update benchmark run scripts to use version strings rather than subtitle strings in tables filenames.


### Fixed
- Latitude ticks again appear in benchmark zonal mean plots.
- Colorbar tick formatting now never uses offset format, which made colorbar ticks difficult to interpret for small value ranges.
- The list of non-plotted emissions species now populates properly.
- Fixed sig diffs file creation for AOD and JValues.
- Missing values in mass tables are now NaN
- Fix area normalization issues in benchmark plotting functions when using GCHP data.

### Removed
- Removed runnable docstring content.

## [0.1.1] - 2020-02-28

### Added

- This CHANGELOG file to track notable changes in GCPy.

### Changed
- Pb210, Be7, and Be10 species are now added to species_database.yml.
- gcpy/budget_aer.py and gcpy/budget_tt.py now get molecular weights from species_database.yml.
- Updated the value of MW_AIR in constants.py to add more precision.
- gcpy/benchmark.py now writes OH metrics output to the Plots/Tables folder.
- Updated CHANGELOG.md for 0.1.1.
- Updated download_data.py to properly obtain 2 x 2.5 and nested data sets.

## [0.1.0] - 2020-02-26

### Summary

This is the first labeled version of GCPy. The primary functionality of GCPy is plotting and tabling diagnostics from GEOS-Chem. Main features include:

- Functions for comparing GEOS-Chem benchmark output for multiple versions of GEOS-Chem, including 2D plots and mass and budget table creation.
- Support for plotting benchmark output for both GEOS-Chem Classic (lat/lon data) and GCHP (cubed-sphere data).

The first official release version of GCPy, v1.0.0, will correspond with the release of GEOS-Chem 13.0.0.<|MERGE_RESOLUTION|>--- conflicted
+++ resolved
@@ -20,15 +20,12 @@
 - Bump pip from 23.2.1 to 23.3 (dependabot suggested this)
 - Bump pypdf from 3.16.1 to 3.17.0 (dependabot suggested this)
 - YAML tag `operations_budget` is now `ops_budget_table` in `gcpy/benchmark/config/1yr_tt_benchmark.yml`
-<<<<<<< HEAD
 - Now require `matplotlib=3.8.0` in `docs/environment_files/environment.yml` (with other pegged versions)
 - Now run the `stale` GitHub action at 00:00 UTC on the 1st of each month
-=======
 - Renamed `docs/environment_files/environment.yml` to `gcpy_environment.yml`
 - `environment.yml` links to `docs/environment_files/gcpy_environment.yml`
 - `requirements.txt` links to `docs/environment_files/requirements.txt`
 - Python packages for RTD documenation builds from `docs/environment_files/environment.yml`
->>>>>>> 9233b99e
 
 ### Fixed
 - CS inquiry functions in `gcpy/cstools.py` now work properly for `xr.Dataset` and `xr.DataArray` objects
