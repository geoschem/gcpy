# GCPy Changelog

All notable changes to GCPy will be documented in this file.

The format is based on [Keep a Changelog](https://keepachangelog.com/en/1.0.0/), and this project adheres to [Semantic Versioning](https://semver.org/spec/v2.0.0.html).

## [Unreleased] - TBD
<<<<<<< HEAD
### Added
- Example script `gcpy/examples/hemco/make_hemco_sa_spec.py` (creates the HEMCO standalone configuration file `HEMCO_sa_Spec.rc`)
- Module `benchmark_gcclassic_stats.py` for scraping statistics from GEOS-Chem Classic cloud benchmarks
- Dry deposition velocity comparison plots in 1-month cloud benchmarks

### Changed
- Changed format of `% diff` column from `12.3e` to `12.3f` in benchmark timing tables 
- Updated `gcpy/benchmark/modules/emission_species.yml` file with emission species for GEOS-Chem 14.5.0
- Updated `gcpy/benchmark/modules/benchmark_categories.yml` with the latest categories for GEOS-Chem 14.5.0
- Updated `gcpy/benchmark/modules/lumped_species.yml` with speciations for GEOS-Chem 14.5.0 
- Add `DryDep` to list of collections included in benchmark summary table
- Updated `checkout` GitHub action to v4
- Updated `CodeQL` GitHub action to v3
- Updated `publish-python` GitHub action to v5
- In environment files `gcpy_environment.yml` and `gcpy_requirements.txt`:
  - Update `python` to 3.12.0
  - Update `xesmf` to 0.8.5
  - Update `esmf` and `esmpy` to 8.6.1
- In environment files `read_the_docs_environment.yml` and `read_the_docs_requirements.txt`
  - Update `jinja` to 3.1.4 (fixes a security issue)
- Update `gcpy/setup.py` with the new Python package version numbers
- Updated code in `gcpy/benchmark/modules/` to replace whitespace in Ref and Dev labels with underscores

### Fixed
- Fixed formatting error in `.github/workflows/stale.yml` that caused the Mark Stale Issues action not to run
- Added brackets around `exempt-issue-labels` list in `.github/workflows/stale.yml`
- Now flag differences greater than +/- 10% in benchmark timing table outputs

### Removed
- Removed `gcpy/benchmark/modules/species_database.yml` file and corresponding code pointing to this
=======
### Fixed
- Fixed formatting error in `.github/workflows/stale.yml` that caused the Mark Stale Issues action not to run
>>>>>>> 91f9c0f0

## [1.5.0] - 2024-05-29
### Added
- Script `gcpy/benchmark/modules/benchmark_utils.py`, with common benchmark utility functions
- Script `gcpy/benchmark/modules/benchmark_drydep.py`, with code to create drydep velocity plots
- YAML tag `plot_drydep` in `gcpy/benchmark/config/*.yml` files
- Badge for `build-gcpy-environment` GitHub Action in `README.md`
- Badges in `docs/source/index.rst`
- GitHub action to push GCPy releases to PyPi
- Script `./release/changeVersionNumbers.sh`, used to update version numbers in various files before release
- Mamba/Conda enviroment file `docs/environment_files/read_the_docs_environment.yml`, for building ReadTheDocs documentation
- Environment files `docs/environment_files/gcpy_requirements.txt` and `docs/environment_files/read_the_docs_requirements.txt`
- New benchmark script `gcpy/benchmark/modules/benchmark_models_vs_sondes.py`
- Added fixed level budget diagnostic to budget operations table
- Function `rename_speciesconc_to_speciesconcvv` in `gcpy/benchmark/modules/benchmark_utils.py`
- Function `copy_file_to_dir` in `gcpy/util.py`.  This is a wrapper for `shutil.copyfile`.
- GitHub Action config file `.github/workflows/stale.yml`, which replaces StaleBot
- Added `gcpy/community/format_hemco_data.py` from @hannahnesser
- Added `gcpy/examples/hemco/format_hemco_demo.py` from @hannahnesser
- Added HCl to `gcpy/benchmark/modules/emission_species.yml` and GTChlorine to `gcpy/benchmark/modules/emission_inventories.yml` for GEOS-Chem 14.4.0
- Example script `gcpy/examples/working_with_files/make_mask_file.py`
- Convenience function `replace_whitespace` in `gcpy/util.py`
- Benchmark script `gcpy/benchmark/modules/benchmark_scrape_gcclassic_timers.py`
- Benchmark script `gcpy/benchmark/modules/benchmark_scrape_gchp_timers.py`
- 1-year benchmark scripts now produce GCC vs GCC and GCHP vs GCHP timing tables
- Functions `gcc_vs_gcc_dirs`, `gchp_vs_gcc_dirs`, `gchp_vs_gchp_dirs`, and `get_log_filepaths` in `gcpy/benchmark/modules/benchmark_utils.py`
- Script `gcpy/benchmark/modules/benchmark_mass_cons_table.py`, with code to create mass conservation tables
- Expanded statistics output in benchmark mass conservation tables
- Function `get_datetimes_from_filenames` in `gcpy/benchmark/modules/benchmark_utils.py`
- Function `replace_whitespace` in `gcpy/util.py`

### Changed
- Bump pip from 23.2.1 to 23.3 (dependabot suggested this)
- Bump pypdf from 3.16.1 to 3.17.0 (dependabot suggested this)
- YAML tag `operations_budget` is now `ops_budget_table` in `gcpy/benchmark/config/1yr_tt_benchmark.yml`
- Now require `matplotlib=3.8.0` in `docs/environment_files/environment.yml` (with other pegged versions)
- Now run the `stale` GitHub action at 00:00 UTC on the 1st of each month
- Renamed `docs/environment_files/environment.yml` to `gcpy_environment.yml`
- `environment.yml` links to `docs/environment_files/gcpy_environment.yml`
- `requirements.txt` links to `docs/environment_files/requirements.txt`
- Python packages for RTD documenation builds from `docs/environment_files/environment.yml`
- Script `benchmark_model_vs_obs.py` now uses grid inquiry functions from `grid.py` to return data nearest to a (lat,lon) location
- Moved routine `get_geoschem_level_metadata` to `gcpy/benchmark/modules/benchmark_utils.py`
- Refactored `get_vert_grid.py` (in `gcpy/grid.py`) to accept the `p_sfc` argument; Also never-nested the if-block logic.
- `benchmark_slurm.sh` script now saves output to a log file with the same base name as the YAML config file
- `benchmark_models_vs_obs.py` now reads the observational data paths and metadata from  `1yr_fullchem_benchmark.yml`
- Moved benchmark code from `gcpy/` to `gcpy/benchmark/modules/`
- Benchmark functions now call `rename_speciesconc_to_speciesconcvv`
- Create radionuclide, STE flux, and mass conservation tables for Ref and Dev versions in TransportTracers benchmarks
- Use new function `copy_file_to_dir` to copy the benchmark script and configuration file to the benchmark results folders
- Updated GitHub stalebot config file `stale.yml` with new issue/PR labels that should not go stale
- Updated benchmark driver scripts and config files to print GCClassic & GCHP timing information
- Updated documentation for GCPy 1.5.0 release
- Converted Github issue templates to issue forms using YAML definition files

### Fixed
- CS inquiry functions in `gcpy/cstools.py` now work properly for `xr.Dataset` and `xr.DataArray` objects
- Prevent an import error by using `seaborn-v0_8-darkgrid` in`gcpy/benchmark/modules/benchmark_models_vs_obs.py`
- `gcpy/file_regrid.py` now creates GCHP files with `DELP_DRY` instead of `DELPDRY`
- Fixed bugs in GCHP vs GCHP sections of 1-yr benchmark run scripts to allow comparison of GCHP runs with different grid resolutions
- Fixed silent bug in transport tracer benchmark GCC vs GCHP mass
  tables preventi ng them from being generated
- Import error in `gcpy/examples/diagnostics/compare_diags.py`
- Added missing `n_cores` to `gcpy/examples/diagnostics/compare_diags.yml`
- Added missing `plot_drydep` option to `gcpy/gcpy/benchmark/config/1yr_ch4_benchmark.yml`
- Added `docs/requirements.txt` symbolic link to `docs/environment_files/read_the_docs_requirements.txt` for RTD builds
- `gcpy/file_regrid.py` now tests if `lon_bnds`, `lat_bnds` are in the dataset before trying to drop them
- Ensured that the header line in the aerosol burden table is written to file

### Removed
- Example script `gcpy/examples/plotting/mda8_o3_timeseries.py`
- Removed `Pylint` GitHub action
- Environment file `docs/environment_files/environment.yml`
- Environment file `docs/environment_files/requirements.txt`
- Removed `awscli` from the GCPy environment; version 2 is no longer available on conda-forge or PyPi
- GitHub config files `.github/stale.yml` and `.github/no-response.yml`
- Routine `make_benchmark_mass_conservation_table` in `benchmark_funcs.py`; this is now obsolete

## [1.4.2] - 2024-01-26
### Added
- Example script `create_test_plot.py`, which can be used to check that GCPy has been installed properly
- GitHub action `build-gcpy-environment` which tests installation of the mamba environment specified in in `docs/environment_files/environment.yml`
- YAML file`docs/environment_files/testing.yml` for building an environment without pegged package versions (for testing)
- GitHub action `build-test-environment` to test the environment specified in `testing.yml`

### Changed
- `build-gcpy-environment` GitHub action now runs with several Python versions

### Fixed
- Prevent overwriting of the `results` variable when parallel plotting is deactivated (`n_cores: 1`)

## [1.4.1] - 2023-12-08
### Fixed
- Now use the proper default value for the `--weightsdir` argument to `gcpy/file_regrid.py`

## [1.4.0] - 2023-11-20
### Added
- Added C2H2 and C2H4 to `emission_species.yml`
- Updated `species_database.yml` for consistency with GEOS-Chem 14.2.0
- Added `.github/ISSUE_TEMPLATE/config.yml` file w/ Github issue options
- Added `CONTRIBUTING.md` and `SUPPORT.md`, replacing `docs/source/Contributing.rst` and `docs/source/Report_Request.rst`
- Added option to pass the benchmark type to plotting routines
- Updated `AUTHORS.txt` as of Apr 2023 (concurrent w/ GEOS-Chem 14.2.0)
- Added ReadTheDocs badge in `README.md`
- Added `.readthedocs.yaml` to configure ReadTheDocs builds
- Added cloud benchmarking YAML configuration files to `benchmark/cloud` folder
- Added `README.md` files in `gcpy/benchmark` directory structure
- Added `benchmark/modules/benchmark_models_vs_obs.py` script
- Added `benchmark/modules/GC_72_vertical_levels.csv` file
- Added `multi_index_lat` keyword to `reshape_MAPL_CS` function in `gcpy/util.py`
- Added FURA to `emission_species.yml` and `benchmark_categories.yml`
- Added new routine `format_number_for_table` in `gcpy/util.py`
- Added module `gcpy/cstools.py` with utility functions for cubed-sphere grids
- Added new routine `verify_variable_type` function in `gcpy/util.py`
- Added new routine `format_number_for_table` in `util.py`
- Added BrSALA and BrSALC to `emission_species.yml`
- Added `options:n_cores` to all benchmark YAML config files
- Added `__init__.py` files in subfolders of `gcpy/gcpy`
- `gcpy/benchmark/modules/*.py` scripts are now chmod 644
- Added `ENCODING = "UTF-8"` to `gcpy/constants.py`
- Added statement `from dask.array import Array as DaskArray` in `gcpy plot.py`
- Added SLURM run script `gcpy/benchmark/benchmark_slurm.sh`
- Added `gcpy/plot/gcpy_plot_style` style sheet for title and label default settings
- Added `gcpy/gcpy_plot_style` style sheet for title and label default settings
- Added new cubed-sphere grid inquiry functions to `gcpy/cstools.py`
- Added functions `get_ilev_coord` and `get_lev_coord` to `gcpy/grid.py`
- Add `tk` package to `docs/environment_files/environment.yml`

### Changed
- Simplified the Github issues templates into two options: `new-feature-or-discussion.md` and `question-issue.md`
- The GitHub PR template is now named `./github/PULL_REQUEST_TEMPLATE.md`
- Updated badge links in `README.md`
- Construct ops budget table filename without using the `label` argument
- Updated species_database.yml for consistency with GEOS-Chem 14.2.0
- Renamed TransportTracers species in `benchmark_categories.yml`, `run_1yr_tt_benchmark.py`, and in documentation
- YAML files in `benchmark/` have been moved to `benchmark/config`
- Models vs. O3 obs plots are now arranged by site latitude from north to south
- Routine `print_totals` now prints small and/or large numbers in scientific notation
- Truncate names in benchmark & emissions tables to improve readability
- Add TransportTracers species names to `gcpy/emissions_*.yml` files
- Now pass `n_job=config["options"]["n_cores"]` to benchmark plotting routines
- Script `benchmark.py` to `benchmark_funcs.py` to remove a name collision
- Folder `gcpy/benchmark` is now `gcpy/gcpy/benchmark`
- Folder `benchmark/modules` is now `gcpy/gcpy/benchmark/modules`
- Folder `gcpy/examples` is now `gcpy/gcpy/examples`
- Pass `sys.argv` to the `main()` routine of `run_benchmark.py`,` compare_diags.py`
- Updated `docs/environment_files/environment.yml` for MambaForge (also added `gridspec`)
- Now use `pypdf` instead of `PyPDF2` in `plot.py` and `util.py`
- Added coding suggestions made by `pylint` where possible
- Abstracted and never-nested code from `six_plot` into functions (in `plot.py`)
- Added `main()` routine to `gcpy/file_regrid.py`; Also added updates suggested by Pylint
- Fixed broken regridding code in `gcpy/file_regrid.py`; also refactored for clarity
- Rewrote `Regridding.rst` page; Confirmed that regridding examples work properly
- Now allow `plot_val` to be of type `dask.array.Array` in `plot.py` routines `six_plot` and `single_panel`
- Now add `if` statements to turn of `Parallel()` commands when `n_jobs==1`.
- Do not hardwire fontsize in `gcpy/plot.py`; get defaults from `gcpy_plot_style`
- `gcpy/plot.py` has been split up into smaller modules in the `gcpy/plot` folder
- Updated and cleaned up code in `gcpy/regrid.py`
- Example scripts`plot_single_level` and `plot_comparisons` can now accept command-line arguments
- Example scripts `plot_single_level.py`, `plot_comparisons.py`, `compare_diags.py` now handle GCHP restart files properly
- Now specify the X11 backend with by setting the `MPLBACKEND` environment variable

### Fixed
- Generalized test for GCHP or GCClassic restart file in `regrid_restart_file.py`
- Fixed bug in transport tracer benchmark mass conservation table file write
- Routine `create_display_name` now splits on only the first `_` in species & diag names
- Prevent plot panels from overlapping in six-panel plots
- Prevent colorbar tick labels from overlapping in dynamic-range ratio plots
- Updated `seaborn` plot style names to conform to the latest matplotlib
- Set `lev:positive` and/or `ilev:positive` properly in `regrid_restart_file.py` and `file_regrid.py`
- Prevent overwriting of `lev` coord in `file_regrid.py` at netCDF write time
- Fixed bug in option to allow different units when making comparison plots

### Removed
- Removed `gchp_is_pre_13_1` arguments & code from benchmarking routines
- Removed `is_pre_13_1` tags from `*_benchmark.yml` config files
- Removed `benchmark_emission_totals.ipynb`, this is obsolete
- Replaced `gcpy/benchmark/README` with `README.md`
- Removed `gcpy_test_dir` option from `examples/diagnostics/compare_diags.*`
- Removed `docs/environment_files/gchp_regridding.yml` environment file
- Removed `gcpy/gcpy/benchmark/plot_driver.sh`
- Made benchmark configuration files consistent

## [1.3.3] -- 2023-03-09
### Added
- Updated installation documentation, we now recommend users to create
  a conda environment using the `environment.yml` file
- Benchmark summary table output (intended for 1hr & 1mo benchmarks)
- Species/emissions/inventories that differ between Dev & Ref versions are now printed at the top of the benchmark emissions, inventory, and global mass tables.  if there are too many species with diffs, an alternate message is printed.
- New functions in `benchmark.py` and `util.py` to facilitate printing of the species/emissions/inventories that differ between Dev & Ref versions.
- Added new RTD documentation for installing Conda 4.12.0 with Miniconda
- Added GCHP regridding environnment file `docs/environment_files/gchp_regridding.yml`
- Added new benchmark type CH4Benchmark

### Changed
- Applied cleanup susggestions from pylint to `benchmark.py`, `util.py`, `plot.py`, `oh_metrics.py`, `ste_flux.py`
- Replaced format with f-strings in `benchmark.py`, `util.py`, `plot.py`, `oh_metrics.py`, `ste_flux.py`
- Abstract some common in `benchmark.py` into functions
- Replaced direct calls to `yaml.load` with `util.read_config.file`
- Restore tag information to benchmark `refstr` and `devstr` labels
- Add a newline to diff-of-diffs refstr and devstr if the string is too long.
- Updated GCHP regridding documentation
- Restored `ipython` and `jupyter ` to environment file `environment.yml`

## [1.3.2] -- 2022-10-25

### Fixes
- Fixed malformed version declaration for cartopy (use `==`
  instead of `=`) in setup.py.  This was preventing upload to
  conda-forge.
- Vertically flip GCHP emissions when computing transport tracers budget

## [1.3.1] -- 2022-10-25

### Changed
- Bug fix: Remove extraneous character from setup.py

## [1.3.0] -- 2022-10-25

### Added
- New features in benchmarking scripts (@lizziel, @yantosca)
  - Force garbage collection at end benchmarking functions (@yantosca)
  - Extra print statements (@lizziel)
  - Diff-of-diffs plots for 1-year benchmarks (@lizziel)
  - sparselt is now a GCPy requirement (@lizziel)
- Removed obsolete environment.yml files (@yantosca)
- Added requirements.yml to docs folder for Sphinx/RTD documentation (@yantosca)
- New regridding script `regrid_restart_file.py` (@liambindle)

### Changed
- Fixed several issues in benchmarking scripts (@laestrada, @lizziel, @yantosca)
  - Fixed bug in `budget_ox.py`; The drydep loss of Ox for GCHP was 12x too high
  - Add OMP_NUM_THREADS and OMP_STACKSIZE in `plot_driver.sh` (@yantosca)
  - Increase requested memory to 50MB in `plot_driver.sh` (@yantosca)
  - Benchmark scripts print a message upon completion (@yantosca)
  - Linted several benchmarking routines with Pylint (@yantosca)
  - Rewrote algorithm of add_lumped_species_to_dataset for speed (@yantosca)
  - Can now specify the path to species_database.yml for 1yr benchmarks (@yantosca)
  - 1-yr benchmarks now save output in subdirs of the same path (@lizziel)
  - Avoid hardwiring restart file paths in benchmark scripts (@yantosca)
  - Now use outputs_subdir tag from YAML file for paths to diagnostic files (@yantosca)
  - Now use restarts_subdir tag from YAML file for paths to restart files (@yantosca)
  - GCPy now uses proper year for dev in 1-yr benchmarks (@laestrada)
  - Fixed date string issue in benchmarking scripts (@lizziel)
  - Updates for new GCHP restart file format (@lizziel)
- Updated environment.yml with package versions that work together (@yantosca)
- Updated the AUTHORS.txt and LICENSE.txt files (@yantosca)

## [1.2.0] - 2021-09-22
### Added
- Added Parameter for single_panel to support return of all 6 cubedsphere plots
- Added flexible time period for benchmark plotting scripts
### Changed
- Modified single_panel to vmin/vmax parameters with newer versions of matplotlib (>3.5.0)
- Modified run_benchmark script to select correct species database depending on benchmark type
- Modified filename for Ox budget
- Modified readthedocs build to use mamba instead of conda to fix build failures
- Modified benchmark plotting scripts to use a single run_benchmark.py script
- Modified benchmark categories and species database yaml files
- Fixed bug in mass conservation table percent difference

## [1.1.0] - 2021-09-22

- Added date_time.py module to help manage datetime utility functions
- Added GLYC, HAC, and pFe to benchmark categories
- Added gcpy/budget_ox.py to compute Ox budgets from 1-yr benchmarks
- Added capability to use GCHP 13.1.0+ or legacy file names in benchmark scripts
- Added new methods dataset_reader and get_dataset_mean to util.py

### Changed
- Modified benchmarking scripts to use yaml config files.
- Modified dry-run scripts to use yaml config files.
- Updated benchmark/run_1yr_fullchem_benchmark.py to call the budget_ox.py for GCC vs GCC benchmark generation.
  - NOTE: we are waiting to make sure that the GCHP benchmarks output wetdep fields before activating this feature for GCHP.
- Modified plotting methods in benchmark.py to compute the mean of datasets over the time dimension, if the "time_mean" keyword is passed.
  - This feature is used to generate annual mean plots from 1-yr benchmark output.
- Modified run_1yr_tt_benchmark.py and run_1yr_fullchem_benchmark.py to generate both annual mean and seasonal plots
- Fixed formatting and import order issues in benchmark.py, util.py, budget_ox.py, and the run_*benchmark.py scripts as identified by pylint.
- Modified budget_ox.py to use Ox instead of O3 for computing budget terms

## [1.0.3] - 2021-03-26

### Fixed
- Automatic benchmark script copying no longer overwrites existing files
- Color scales for non-global plots are no longer calculated from full global data
- Regional datasets can now be plotted with cubed-sphere datasets in plot.compare_single_level

## [1.0.2] - 2021-03-18

### Added
- Added GCPy version number and automatic script copying to benchmark scripts
- Added line clarifying lack of Windows support in ReadTheDocs

### Fixed
- Fixed benchmark month seconds calculation for GCHP in 1-month benchmark script
- Fixed label typo in benchmark script GCHP vs. GCC emission plots
- Fixed grid creation for non-global grids in plot.single_panel
- Fixed issue in get_grid_extents when maxlon was in Western Hemisphere

## [1.0.1] - 2021-02-09

### Added
- Added MSA to Sulfur benchmark category
- Added weightsdir parameter to single_panel()
- Added temporary file creation to file_regrid() to decrease memory consumption during cubed-sphere regridding

### Changed
- Removed carbon-based units from benchmark emissions tables
- Environment files now request xESMF through conda-forge rather than pip

### Fixed
- Fixed Cubed-Sphere to Lat/Lon regridding for 1-level files.
- Fixed single panel zonal mean axis selection

## [1.0.0] - 2021-01-05

### Added
- Added complete documentation to a new ReadTheDocs site
- Added conda-forge installation support
- Added file regridder for regridding NetCDF restart and output between GEOS-Chem's horizontal grid types
- Plotting now supports automatic regridding between lat/lon, cubed-sphere, and stretched-grid formats
- Added additional 1-year benchmark plotting capabilities for GCHP
- Added oh_metrics.py, which generates output using the new Metrics collection in GEOS-Chem 13.0.0
- Extra keyword arguments not defined in plotting functions are now passed to matplotlib.pyplot
- Added a command line tool for appending grid-box corners to cubed-sphere datasets
- Added support for arbitrary vertical grids in zonal mean plotting
- Added regridding functions for arbitrary vertical grids

### Changed
- Some constants in constants.py have been tweaked to match GEOS-Chem definitions
- docs/environment.yml, setup.py, and requirements.txt now reflect up-to-date GCPy library requirements
- Most docstrings now use the same format
- Various code formatting changes have been made to align with PEP8 guidelines

### Deprecated
- mean_oh_from_logs.py is replaced in functionality by oh_metrics.py for GEOS-Chem versions >=13.0.0

### Fixed
- Installation through pip (from the repositoryand conda now works correctly

### Removed
- Removed several functions and files that are no longer used, including budget_aer.py and create_budget_table()

## [0.3.1] - 2020-08-21

### Added
- Added instructions on setting PYTHONPATH to include GCPy directory when installing manually
- Added cross-dateline regional plotting capability for both lat/lon and cubed-sphere plots
- Added function to get lev dimension index that matches a requested pressure value
- Added basic up-to-date map plotting examples
- Added pip and tabulate dependencies in gcpy environment yaml file
- Added RRTMG netcdf diagnostics names for converting from bpch to nc
- Added unit string conversion for RRTMG binary diagnostics to compare easily with netcdf

### Changed
- Temporary PDFs are now generated in the system's temp directory rather than within the working directory
- environment.yml now includes version numbers to ensure compatability

### Fixed
- Fixed single panel zonal mean plotting for GCHP
- Fixed existing non-deleted examples code
- Fixed imports for out-of-scope variables

### Removed
- Removed several code examples that were out-of-date.

## [0.3.0] - 2020-07-30

### Added

- Add new function to compute budgets and create budget table that incorporates new optional features.
- Require python package tabulate for generating budget tables.
- Added parallel support for mass and budget table creation in 1-year benchmarks.
- Added capability of completely disabling parallel plotting when calling make_benchmark_*_plots functions.
- Added capability of converting concentrations to ug/m3 for benchmark plotting.
- Added new function to make benchmark wet deposition plots, previously done from function to make concentration plots.

### Changed
- Reorganized functions of GCPy into a more logical and streamlined file structure.
- Updated species_database.yml and benchmark_categories.yml for GEOS-Chem 12.9.2.
- Replaced "Plots" with "Results" in benchmark directory structure. This value is customizable in the benchmark scripts.
- Updated example scripts to use reorganized GCPy functions.
- Updated all benchmark run scripts for consistency, readability, reduced lines of code, and compatibility with reorganized and new GCPy functions

### Fixed
- Fixed documentation and rearranged argument order for diff-of-diffs plot strings.
- Fixed accidental regridding to lat/lon in comparison plots where two cubed-sphere datasets share the same resoltuion.
### Removed
- Removed budget_ops.py in deference to new make_benchmark_operations_budget function.

## [0.2.1] - 2020-05-07

### Fixed
- Fixed bugs calculating lumped species with some or all missing constituents.
- Added documentation for newer keyword arguments in benchmark.py

## [0.2.0] - 2020-05-06

### Added
- Added strat/trop exchange fluxes to 1-year benchmark output (gcpy/ste_flux.py)
- Added operations budgets to 1-year benchmark output (gcpy/budget_ops.py)
- Added seasonal mass table output for 1-year FullChemBenchmark.
- Added mean OH from log files for 1-year FullChemBenchmark (GEOS-Chem Classic only).
- Added function gcplot in core.py for creating individual (rather than six-panel) plots of GEOS-Chem data.
- 47-level model output can now be plotted in addition to the standard 72-level output.
- Added Loader=yaml.FullLoader to the yaml.load command to avoid generating excess warnings.
- Add benchmark plotting option to write concentration and emissions plots to one file
- Add gcpy testing mode for all GEOS-Chem benchmark run scripts using test data on gcgrid.
- Add function to flip and rename GCHP restart files to match GCC names and level convention.
- Add capability to generate GCHP vs GCC and GCHP vs GCHP mass tables.
- Add handling in convert_units for datasets without a time dimension.
- Add initial and final mass to GHCP radionuclide budget tables.

### Changed
- Significant difference files are now written out to the Plots/Sig_Diffs folder for the 1-year benchmarks.
- Updated file names for Pb/Be budget tables in gcpy/budgets_tt.py.
- Created separate driver routines for 1-year FullChem and TransportTracers benchmarks
- Useless warnings when creating benchmark output should now be suppressed
- Can now create benchmark plots in a single file instead of by category.
- Can now plot non-global output files from GEOS-Chem Classic.
- Can now limit plot extents using lat/lon parameters for GEOS-Chem Classic and GCHP.
- L2L regridder filenames now include the grid extent when the regridder does not span the whole globe.
- Input GEOS-Chem Classic data can now be any lat/lon resolution rather than only 4x5, 2x2.5, or 1x1.25.
- Replaced fractional difference plots ((Dev-Ref)/Ref) with ratio plots (Dev/Ref).
- Moved diff-of-diffs functionality from standalone code in the benchmark scripts to benchmark.py.
- The bottom row of diff-of-diffs plotting now shows (Dev2/Dev1)-(Ref2/Ref1) values.
- Paths in example scripts now point to /n/holyscratch01/external_repos/GEOS-CHEM instead of /n/holylfs/EXTERNAL_REPOS/GEOS-CHEM.
- Cleaned up run_1mo_benchmark.py driver scripts
- Operations budgets are now printed as Ref, Dev, Dev-Ref, %diff
- Updated examples/compare_diags.py to point to test benchmark data
- Updated benchmark_categories.yml, species_database.yml, lumped_species.yml, and emission_inventories.yml for recent changes in GEOS-Chem 12.8.0
- Update benchmark run scripts to use version strings rather than subtitle strings in tables filenames.


### Fixed
- Latitude ticks again appear in benchmark zonal mean plots.
- Colorbar tick formatting now never uses offset format, which made colorbar ticks difficult to interpret for small value ranges.
- The list of non-plotted emissions species now populates properly.
- Fixed sig diffs file creation for AOD and JValues.
- Missing values in mass tables are now NaN
- Fix area normalization issues in benchmark plotting functions when using GCHP data.

### Removed
- Removed runnable docstring content.

## [0.1.1] - 2020-02-28

### Added

- This CHANGELOG file to track notable changes in GCPy.

### Changed
- Pb210, Be7, and Be10 species are now added to species_database.yml.
- gcpy/budget_aer.py and gcpy/budget_tt.py now get molecular weights from species_database.yml.
- Updated the value of MW_AIR in constants.py to add more precision.
- gcpy/benchmark.py now writes OH metrics output to the Plots/Tables folder.
- Updated CHANGELOG.md for 0.1.1.
- Updated download_data.py to properly obtain 2 x 2.5 and nested data sets.

## [0.1.0] - 2020-02-26

### Summary

This is the first labeled version of GCPy. The primary functionality of GCPy is plotting and tabling diagnostics from GEOS-Chem. Main features include:

- Functions for comparing GEOS-Chem benchmark output for multiple versions of GEOS-Chem, including 2D plots and mass and budget table creation.
- Support for plotting benchmark output for both GEOS-Chem Classic (lat/lon data) and GCHP (cubed-sphere data).

The first official release version of GCPy, v1.0.0, will correspond with the release of GEOS-Chem 13.0.0.<|MERGE_RESOLUTION|>--- conflicted
+++ resolved
@@ -5,7 +5,6 @@
 The format is based on [Keep a Changelog](https://keepachangelog.com/en/1.0.0/), and this project adheres to [Semantic Versioning](https://semver.org/spec/v2.0.0.html).
 
 ## [Unreleased] - TBD
-<<<<<<< HEAD
 ### Added
 - Example script `gcpy/examples/hemco/make_hemco_sa_spec.py` (creates the HEMCO standalone configuration file `HEMCO_sa_Spec.rc`)
 - Module `benchmark_gcclassic_stats.py` for scraping statistics from GEOS-Chem Classic cloud benchmarks
@@ -15,7 +14,7 @@
 - Changed format of `% diff` column from `12.3e` to `12.3f` in benchmark timing tables 
 - Updated `gcpy/benchmark/modules/emission_species.yml` file with emission species for GEOS-Chem 14.5.0
 - Updated `gcpy/benchmark/modules/benchmark_categories.yml` with the latest categories for GEOS-Chem 14.5.0
-- Updated `gcpy/benchmark/modules/lumped_species.yml` with speciations for GEOS-Chem 14.5.0 
+- Updated `gcpy/benchmark/modules/lumped_species.yml` with speciations for GEOS-Chem 14.5.0
 - Add `DryDep` to list of collections included in benchmark summary table
 - Updated `checkout` GitHub action to v4
 - Updated `CodeQL` GitHub action to v3
@@ -31,15 +30,10 @@
 
 ### Fixed
 - Fixed formatting error in `.github/workflows/stale.yml` that caused the Mark Stale Issues action not to run
-- Added brackets around `exempt-issue-labels` list in `.github/workflows/stale.yml`
 - Now flag differences greater than +/- 10% in benchmark timing table outputs
 
 ### Removed
 - Removed `gcpy/benchmark/modules/species_database.yml` file and corresponding code pointing to this
-=======
-### Fixed
-- Fixed formatting error in `.github/workflows/stale.yml` that caused the Mark Stale Issues action not to run
->>>>>>> 91f9c0f0
 
 ## [1.5.0] - 2024-05-29
 ### Added
