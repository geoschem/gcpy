# GCPy Changelog

All notable changes to GCPy will be documented in this file.

The format is based on [Keep a Changelog](https://keepachangelog.com/en/1.0.0/), and this project adheres to [Semantic Versioning](https://semver.org/spec/v2.0.0.html).

## [Unreleased] - TBD
### Added
- Script `gcpy/benchmark/modules/benchmark_utils.py`, with common benchmark utility functions
- Script `gcpy/benchmark/modules/benchmark_drydep.py`, with code to create drydep velocity plots
- YAML tag `plot_drydep` in `gcpy/benchmark/config/*.yml` files
- Badge for `build-gcpy-environment` GitHub Action in `README.md`
- Badges in `docs/source/index.rst`
- GitHub action to push GCPy releases to PyPi
- Script `./release/changeVersionNumbers.sh`, used to update version numbers in various files before release
<<<<<<< HEAD
- Added `gcpy/format_hemco_data.py` from @hannahnesser

=======
- Mamba/Conda enviroment file `docs/environment_files/read_the_docs_environment.yml`, for building ReadTheDocs documentation
- Environment files `docs/environment_files/gcpy_requirements.txt` and `docs/environment_files/read_the_docs_requirements.txt`
- New benchmark script `gcpy/benchmark/modules/benchmark_models_vs_sondes.py`
- Added fixed level budget diagnostic to budget operations table
- Function `rename_speciesconc_to_speciesconcvv` in `gcpy/benchmark/modules/benchmark_utils.py`
- Function `copy_file_to_dir` in `gcpy/util.py`.  This is a wrapper for `shutil.copyfile`.
- GitHub Action config file `.github/workflows/stale.yml`, which replaces StaleBot
- Example script `gcpy/examples/working_with_files/make_mask_file.py`
  
>>>>>>> a8588b15
### Changed
- Bump pip from 23.2.1 to 23.3 (dependabot suggested this)
- Bump pypdf from 3.16.1 to 3.17.0 (dependabot suggested this)
- YAML tag `operations_budget` is now `ops_budget_table` in `gcpy/benchmark/config/1yr_tt_benchmark.yml`
- Now require `matplotlib=3.8.0` in `docs/environment_files/environment.yml` (with other pegged versions)
- Now run the `stale` GitHub action at 00:00 UTC on the 1st of each month
- Renamed `docs/environment_files/environment.yml` to `gcpy_environment.yml`
- `environment.yml` links to `docs/environment_files/gcpy_environment.yml`
- `requirements.txt` links to `docs/environment_files/requirements.txt`
- Python packages for RTD documenation builds from `docs/environment_files/environment.yml`
- Script `benchmark_model_vs_obs.py` now uses grid inquiry functions from `grid.py` to return data nearest to a (lat,lon) location
- Moved routine `get_geoschem_level_metadata` to `gcpy/benchmark/modules/benchmark_utils.py`
- Refactored `get_vert_grid.py` (in `gcpy/grid.py`) to accept the `p_sfc` argument; Also never-nested the if-block logic.
- `benchmark_slurm.sh` script now saves output to a log file with the same base name as the YAML config file
- `benchmark_models_vs_obs.py` now reads the observational data paths and metadata from  `1yr_fullchem_benchmark.yml`
- Moved benchmark code from `gcpy/` to `gcpy/benchmark/modules/`
- Benchmark functions now call `rename_speciesconc_to_speciesconcvv`
- Create radionuclide, STE flux, and mass conservation tables for Ref and Dev versions in TransportTracers benchmarks
- Use new function `copy_file_to_dir` to copy the benchmark script and configuration file to the benchmark results folders
- Updated GitHub stalebot config file `stale.yml` with new issue/PR labels that should not go stale
  
### Fixed
- CS inquiry functions in `gcpy/cstools.py` now work properly for `xr.Dataset` and `xr.DataArray` objects
- Prevent an import error by using `seaborn-v0_8-darkgrid` in`gcpy/benchmark/modules/benchmark_models_vs_obs.py`
- `gcpy/file_regrid.py` now creates GCHP files with `DELP_DRY` instead of `DELPDRY`
- Fixed bugs in GCHP vs GCHP sections of 1-yr benchmark run scripts to allow comparison of GCHP runs with different grid resolutions
- Fixed silent bug in transport tracer benchmark GCC vs GCHP mass
  tables preventi ng them from being generated
- Import error in `gcpy/examples/diagnostics/compare_diags.py`
- Added missing `n_cores` to `gcpy/examples/diagnostics/compare_diags.yml`
- Added missing `plot_drydep` option to `gcpy/gcpy/benchmark/config/1yr_ch4_benchmark.yml`
- Add `docs/requirements.txt` symbolic link to `docs/environment_files/read_the_docs_requirements.txt` for RTD builds 
- `gcpy/file_regrid.py` now tests if `lon_bnds`, `lat_bnds` are in the dataset before trying to drop them

### Removed
- Example script `gcpy/examples/plotting/mda8_o3_timeseries.py`
- Removed `Pylint` GitHub action
- Environment file `docs/environment_files/environment.yml`
- Environment file `docs/environment_files/requirements.txt`
- Removed `awscli` from the GCPy environment; version 2 is no longer available on conda-forge or PyPi
- GitHub config files `.github/stale.yml` and `.github/no-response.yml`

## [1.4.2] - 2024-01-26
### Added
- Example script `create_test_plot.py`, which can be used to check that GCPy has been installed properly
- GitHub action `build-gcpy-environment` which tests installation of the mamba environment specified in in `docs/environment_files/environment.yml`
- YAML file`docs/environment_files/testing.yml` for building an environment without pegged package versions (for testing)
- GitHub action `build-test-environment` to test the environment specified in `testing.yml`

### Changed
- `build-gcpy-environment` GitHub action now runs with several Python versions

### Fixed
- Prevent overwriting of the `results` variable when parallel plotting is deactivated (`n_cores: 1`)

## [1.4.1] - 2023-12-08
### Fixed
- Now use the proper default value for the `--weightsdir` argument to `gcpy/file_regrid.py`

## [1.4.0] - 2023-11-20
### Added
- Added C2H2 and C2H4 to `emission_species.yml`
- Updated `species_database.yml` for consistency with GEOS-Chem 14.2.0
- Added `.github/ISSUE_TEMPLATE/config.yml` file w/ Github issue options
- Added `CONTRIBUTING.md` and `SUPPORT.md`, replacing `docs/source/Contributing.rst` and `docs/source/Report_Request.rst`
- Added option to pass the benchmark type to plotting routines
- Updated `AUTHORS.txt` as of Apr 2023 (concurrent w/ GEOS-Chem 14.2.0)
- Added ReadTheDocs badge in `README.md`
- Added `.readthedocs.yaml` to configure ReadTheDocs builds
- Added cloud benchmarking YAML configuration files to `benchmark/cloud` folder
- Added `README.md` files in `gcpy/benchmark` directory structure
- Added `benchmark/modules/benchmark_models_vs_obs.py` script
- Added `benchmark/modules/GC_72_vertical_levels.csv` file
- Added `multi_index_lat` keyword to `reshape_MAPL_CS` function in `gcpy/util.py`
- Added FURA to `emission_species.yml` and `benchmark_categories.yml`
- Added new routine `format_number_for_table` in `gcpy/util.py`
- Added module `gcpy/cstools.py` with utility functions for cubed-sphere grids
- Added new routine `verify_variable_type` function in `gcpy/util.py`
- Added new routine `format_number_for_table` in `util.py`
- Added BrSALA and BrSALC to `emission_species.yml`
- Added `options:n_cores` to all benchmark YAML config files
- Added `__init__.py` files in subfolders of `gcpy/gcpy`
- `gcpy/benchmark/modules/*.py` scripts are now chmod 644
- Added `ENCODING = "UTF-8"` to `gcpy/constants.py`
- Added statement `from dask.array import Array as DaskArray` in `gcpy plot.py`
- Added SLURM run script `gcpy/benchmark/benchmark_slurm.sh`
- Added `gcpy/plot/gcpy_plot_style` style sheet for title and label default settings
- Added `gcpy/gcpy_plot_style` style sheet for title and label default settings
- Added new cubed-sphere grid inquiry functions to `gcpy/cstools.py`
- Added functions `get_ilev_coord` and `get_lev_coord` to `gcpy/grid.py`
- Add `tk` package to `docs/environment_files/environment.yml`

### Changed
- Simplified the Github issues templates into two options: `new-feature-or-discussion.md` and `question-issue.md`
- The GitHub PR template is now named `./github/PULL_REQUEST_TEMPLATE.md`
- Updated badge links in `README.md`
- Construct ops budget table filename without using the `label` argument
- Updated species_database.yml for consistency with GEOS-Chem 14.2.0
- Renamed TransportTracers species in `benchmark_categories.yml`, `run_1yr_tt_benchmark.py`, and in documentation
- YAML files in `benchmark/` have been moved to `benchmark/config`
- Models vs. O3 obs plots are now arranged by site latitude from north to south
- Routine `print_totals` now prints small and/or large numbers in scientific notation
- Truncate names in benchmark & emissions tables to improve readability
- Add TransportTracers species names to `gcpy/emissions_*.yml` files
- Now pass `n_job=config["options"]["n_cores"]` to benchmark plotting routines
- Script `benchmark.py` to `benchmark_funcs.py` to remove a name collision
- Folder `gcpy/benchmark` is now `gcpy/gcpy/benchmark`
- Folder `benchmark/modules` is now `gcpy/gcpy/benchmark/modules`
- Folder `gcpy/examples` is now `gcpy/gcpy/examples`
- Pass `sys.argv` to the `main()` routine of `run_benchmark.py`,` compare_diags.py`
- Updated `docs/environment_files/environment.yml` for MambaForge (also added `gridspec`)
- Now use `pypdf` instead of `PyPDF2` in `plot.py` and `util.py`
- Added coding suggestions made by `pylint` where possible
- Abstracted and never-nested code from `six_plot` into functions (in `plot.py`)
- Added `main()` routine to `gcpy/file_regrid.py`; Also added updates suggested by Pylint
- Fixed broken regridding code in `gcpy/file_regrid.py`; also refactored for clarity
- Rewrote `Regridding.rst` page; Confirmed that regridding examples work properly
- Now allow `plot_val` to be of type `dask.array.Array` in `plot.py` routines `six_plot` and `single_panel`
- Now add `if` statements to turn of `Parallel()` commands when `n_jobs==1`.
- Do not hardwire fontsize in `gcpy/plot.py`; get defaults from `gcpy_plot_style`
- `gcpy/plot.py` has been split up into smaller modules in the `gcpy/plot` folder
- Updated and cleaned up code in `gcpy/regrid.py`
- Example scripts`plot_single_level` and `plot_comparisons` can now accept command-line arguments
- Example scripts `plot_single_level.py`, `plot_comparisons.py`, `compare_diags.py` now handle GCHP restart files properly
- Now specify the X11 backend with by setting the `MPLBACKEND` environment variable

### Fixed
- Generalized test for GCHP or GCClassic restart file in `regrid_restart_file.py`
- Fixed bug in transport tracer benchmark mass conservation table file write
- Routine `create_display_name` now splits on only the first `_` in species & diag names
- Prevent plot panels from overlapping in six-panel plots
- Prevent colorbar tick labels from overlapping in dynamic-range ratio plots
- Updated `seaborn` plot style names to conform to the latest matplotlib
- Set `lev:positive` and/or `ilev:positive` properly in `regrid_restart_file.py` and `file_regrid.py`
- Prevent overwriting of `lev` coord in `file_regrid.py` at netCDF write time
- Fixed bug in option to allow different units when making comparison plots

### Removed
- Removed `gchp_is_pre_13_1` arguments & code from benchmarking routines
- Removed `is_pre_13_1` tags from `*_benchmark.yml` config files
- Removed `benchmark_emission_totals.ipynb`, this is obsolete
- Replaced `gcpy/benchmark/README` with `README.md`
- Removed `gcpy_test_dir` option from `examples/diagnostics/compare_diags.*`
- Removed `docs/environment_files/gchp_regridding.yml` environment file
- Removed `gcpy/gcpy/benchmark/plot_driver.sh`
- Made benchmark configuration files consistent

## [1.3.3] -- 2023-03-09
### Added
- Updated installation documentation, we now recommend users to create
  a conda environment using the `environment.yml` file
- Benchmark summary table output (intended for 1hr & 1mo benchmarks)
- Species/emissions/inventories that differ between Dev & Ref versions are now printed at the top of the benchmark emissions, inventory, and global mass tables.  if there are too many species with diffs, an alternate message is printed.
- New functions in `benchmark.py` and `util.py` to facilitate printing of the species/emissions/inventories that differ between Dev & Ref versions.
- Added new RTD documentation for installing Conda 4.12.0 with Miniconda
- Added GCHP regridding environnment file `docs/environment_files/gchp_regridding.yml`
- Added new benchmark type CH4Benchmark

### Changed
- Applied cleanup susggestions from pylint to `benchmark.py`, `util.py`, `plot.py`, `oh_metrics.py`, `ste_flux.py`
- Replaced format with f-strings in `benchmark.py`, `util.py`, `plot.py`, `oh_metrics.py`, `ste_flux.py`
- Abstract some common in `benchmark.py` into functions
- Replaced direct calls to `yaml.load` with `util.read_config.file`
- Restore tag information to benchmark `refstr` and `devstr` labels
- Add a newline to diff-of-diffs refstr and devstr if the string is too long.
- Updated GCHP regridding documentation
- Restored `ipython` and `jupyter ` to environment file `environment.yml`

## [1.3.2] -- 2022-10-25

### Fixes
- Fixed malformed version declaration for cartopy (use `==`
  instead of `=`) in setup.py.  This was preventing upload to
  conda-forge.
- Vertically flip GCHP emissions when computing transport tracers budget

## [1.3.1] -- 2022-10-25

### Changed
- Bug fix: Remove extraneous character from setup.py

## [1.3.0] -- 2022-10-25

### Added
- New features in benchmarking scripts (@lizziel, @yantosca)
  - Force garbage collection at end benchmarking functions (@yantosca)
  - Extra print statements (@lizziel)
  - Diff-of-diffs plots for 1-year benchmarks (@lizziel)
  - sparselt is now a GCPy requirement (@lizziel)
- Removed obsolete environment.yml files (@yantosca)
- Added requirements.yml to docs folder for Sphinx/RTD documentation (@yantosca)
- New regridding script `regrid_restart_file.py` (@liambindle)

### Changed
- Fixed several issues in benchmarking scripts (@laestrada, @lizziel, @yantosca)
  - Fixed bug in `budget_ox.py`; The drydep loss of Ox for GCHP was 12x too high
  - Add OMP_NUM_THREADS and OMP_STACKSIZE in `plot_driver.sh` (@yantosca)
  - Increase requested memory to 50MB in `plot_driver.sh` (@yantosca)
  - Benchmark scripts print a message upon completion (@yantosca)
  - Linted several benchmarking routines with Pylint (@yantosca)
  - Rewrote algorithm of add_lumped_species_to_dataset for speed (@yantosca)
  - Can now specify the path to species_database.yml for 1yr benchmarks (@yantosca)
  - 1-yr benchmarks now save output in subdirs of the same path (@lizziel)
  - Avoid hardwiring restart file paths in benchmark scripts (@yantosca)
  - Now use outputs_subdir tag from YAML file for paths to diagnostic files (@yantosca)
  - Now use restarts_subdir tag from YAML file for paths to restart files (@yantosca)
  - GCPy now uses proper year for dev in 1-yr benchmarks (@laestrada)
  - Fixed date string issue in benchmarking scripts (@lizziel)
  - Updates for new GCHP restart file format (@lizziel)
- Updated environment.yml with package versions that work together (@yantosca)
- Updated the AUTHORS.txt and LICENSE.txt files (@yantosca)

## [1.2.0] - 2021-09-22
### Added
- Added Parameter for single_panel to support return of all 6 cubedsphere plots
- Added flexible time period for benchmark plotting scripts
### Changed
- Modified single_panel to vmin/vmax parameters with newer versions of matplotlib (>3.5.0)
- Modified run_benchmark script to select correct species database depending on benchmark type
- Modified filename for Ox budget
- Modified readthedocs build to use mamba instead of conda to fix build failures
- Modified benchmark plotting scripts to use a single run_benchmark.py script
- Modified benchmark categories and species database yaml files
- Fixed bug in mass conservation table percent difference

## [1.1.0] - 2021-09-22

- Added date_time.py module to help manage datetime utility functions
- Added GLYC, HAC, and pFe to benchmark categories
- Added gcpy/budget_ox.py to compute Ox budgets from 1-yr benchmarks
- Added capability to use GCHP 13.1.0+ or legacy file names in benchmark scripts
- Added new methods dataset_reader and get_dataset_mean to util.py

### Changed
- Modified benchmarking scripts to use yaml config files.
- Modified dry-run scripts to use yaml config files.
- Updated benchmark/run_1yr_fullchem_benchmark.py to call the budget_ox.py for GCC vs GCC benchmark generation.
  - NOTE: we are waiting to make sure that the GCHP benchmarks output wetdep fields before activating this feature for GCHP.
- Modified plotting methods in benchmark.py to compute the mean of datasets over the time dimension, if the "time_mean" keyword is passed.
  - This feature is used to generate annual mean plots from 1-yr benchmark output.
- Modified run_1yr_tt_benchmark.py and run_1yr_fullchem_benchmark.py to generate both annual mean and seasonal plots
- Fixed formatting and import order issues in benchmark.py, util.py, budget_ox.py, and the run_*benchmark.py scripts as identified by pylint.
- Modified budget_ox.py to use Ox instead of O3 for computing budget terms

## [1.0.3] - 2021-03-26

### Fixed
- Automatic benchmark script copying no longer overwrites existing files
- Color scales for non-global plots are no longer calculated from full global data
- Regional datasets can now be plotted with cubed-sphere datasets in plot.compare_single_level

## [1.0.2] - 2021-03-18

### Added
- Added GCPy version number and automatic script copying to benchmark scripts
- Added line clarifying lack of Windows support in ReadTheDocs

### Fixed
- Fixed benchmark month seconds calculation for GCHP in 1-month benchmark script
- Fixed label typo in benchmark script GCHP vs. GCC emission plots
- Fixed grid creation for non-global grids in plot.single_panel
- Fixed issue in get_grid_extents when maxlon was in Western Hemisphere

## [1.0.1] - 2021-02-09

### Added
- Added MSA to Sulfur benchmark category
- Added weightsdir parameter to single_panel()
- Added temporary file creation to file_regrid() to decrease memory consumption during cubed-sphere regridding

### Changed
- Removed carbon-based units from benchmark emissions tables
- Environment files now request xESMF through conda-forge rather than pip

### Fixed
- Fixed Cubed-Sphere to Lat/Lon regridding for 1-level files.
- Fixed single panel zonal mean axis selection

## [1.0.0] - 2021-01-05

### Added
- Added complete documentation to a new ReadTheDocs site
- Added conda-forge installation support
- Added file regridder for regridding NetCDF restart and output between GEOS-Chem's horizontal grid types
- Plotting now supports automatic regridding between lat/lon, cubed-sphere, and stretched-grid formats
- Added additional 1-year benchmark plotting capabilities for GCHP
- Added oh_metrics.py, which generates output using the new Metrics collection in GEOS-Chem 13.0.0
- Extra keyword arguments not defined in plotting functions are now passed to matplotlib.pyplot
- Added a command line tool for appending grid-box corners to cubed-sphere datasets
- Added support for arbitrary vertical grids in zonal mean plotting
- Added regridding functions for arbitrary vertical grids

### Changed
- Some constants in constants.py have been tweaked to match GEOS-Chem definitions
- docs/environment.yml, setup.py, and requirements.txt now reflect up-to-date GCPy library requirements
- Most docstrings now use the same format
- Various code formatting changes have been made to align with PEP8 guidelines

### Deprecated
- mean_oh_from_logs.py is replaced in functionality by oh_metrics.py for GEOS-Chem versions >=13.0.0

### Fixed
- Installation through pip (from the repositoryand conda now works correctly

### Removed
- Removed several functions and files that are no longer used, including budget_aer.py and create_budget_table()

## [0.3.1] - 2020-08-21

### Added
- Added instructions on setting PYTHONPATH to include GCPy directory when installing manually
- Added cross-dateline regional plotting capability for both lat/lon and cubed-sphere plots
- Added function to get lev dimension index that matches a requested pressure value
- Added basic up-to-date map plotting examples
- Added pip and tabulate dependencies in gcpy environment yaml file
- Added RRTMG netcdf diagnostics names for converting from bpch to nc
- Added unit string conversion for RRTMG binary diagnostics to compare easily with netcdf

### Changed
- Temporary PDFs are now generated in the system's temp directory rather than within the working directory
- environment.yml now includes version numbers to ensure compatability

### Fixed
- Fixed single panel zonal mean plotting for GCHP
- Fixed existing non-deleted examples code
- Fixed imports for out-of-scope variables

### Removed
- Removed several code examples that were out-of-date.

## [0.3.0] - 2020-07-30

### Added

- Add new function to compute budgets and create budget table that incorporates new optional features.
- Require python package tabulate for generating budget tables.
- Added parallel support for mass and budget table creation in 1-year benchmarks.
- Added capability of completely disabling parallel plotting when calling make_benchmark_*_plots functions.
- Added capability of converting concentrations to ug/m3 for benchmark plotting.
- Added new function to make benchmark wet deposition plots, previously done from function to make concentration plots.

### Changed
- Reorganized functions of GCPy into a more logical and streamlined file structure.
- Updated species_database.yml and benchmark_categories.yml for GEOS-Chem 12.9.2.
- Replaced "Plots" with "Results" in benchmark directory structure. This value is customizable in the benchmark scripts.
- Updated example scripts to use reorganized GCPy functions.
- Updated all benchmark run scripts for consistency, readability, reduced lines of code, and compatibility with reorganized and new GCPy functions

### Fixed
- Fixed documentation and rearranged argument order for diff-of-diffs plot strings.
- Fixed accidental regridding to lat/lon in comparison plots where two cubed-sphere datasets share the same resoltuion.
### Removed
- Removed budget_ops.py in deference to new make_benchmark_operations_budget function.

## [0.2.1] - 2020-05-07

### Fixed
- Fixed bugs calculating lumped species with some or all missing constituents.
- Added documentation for newer keyword arguments in benchmark.py

## [0.2.0] - 2020-05-06

### Added
- Added strat/trop exchange fluxes to 1-year benchmark output (gcpy/ste_flux.py)
- Added operations budgets to 1-year benchmark output (gcpy/budget_ops.py)
- Added seasonal mass table output for 1-year FullChemBenchmark.
- Added mean OH from log files for 1-year FullChemBenchmark (GEOS-Chem Classic only).
- Added function gcplot in core.py for creating individual (rather than six-panel) plots of GEOS-Chem data.
- 47-level model output can now be plotted in addition to the standard 72-level output.
- Added Loader=yaml.FullLoader to the yaml.load command to avoid generating excess warnings.
- Add benchmark plotting option to write concentration and emissions plots to one file
- Add gcpy testing mode for all GEOS-Chem benchmark run scripts using test data on gcgrid.
- Add function to flip and rename GCHP restart files to match GCC names and level convention.
- Add capability to generate GCHP vs GCC and GCHP vs GCHP mass tables.
- Add handling in convert_units for datasets without a time dimension.
- Add initial and final mass to GHCP radionuclide budget tables.

### Changed
- Significant difference files are now written out to the Plots/Sig_Diffs folder for the 1-year benchmarks.
- Updated file names for Pb/Be budget tables in gcpy/budgets_tt.py.
- Created separate driver routines for 1-year FullChem and TransportTracers benchmarks
- Useless warnings when creating benchmark output should now be suppressed
- Can now create benchmark plots in a single file instead of by category.
- Can now plot non-global output files from GEOS-Chem Classic.
- Can now limit plot extents using lat/lon parameters for GEOS-Chem Classic and GCHP.
- L2L regridder filenames now include the grid extent when the regridder does not span the whole globe.
- Input GEOS-Chem Classic data can now be any lat/lon resolution rather than only 4x5, 2x2.5, or 1x1.25.
- Replaced fractional difference plots ((Dev-Ref)/Ref) with ratio plots (Dev/Ref).
- Moved diff-of-diffs functionality from standalone code in the benchmark scripts to benchmark.py.
- The bottom row of diff-of-diffs plotting now shows (Dev2/Dev1)-(Ref2/Ref1) values.
- Paths in example scripts now point to /n/holyscratch01/external_repos/GEOS-CHEM instead of /n/holylfs/EXTERNAL_REPOS/GEOS-CHEM.
- Cleaned up run_1mo_benchmark.py driver scripts
- Operations budgets are now printed as Ref, Dev, Dev-Ref, %diff
- Updated examples/compare_diags.py to point to test benchmark data
- Updated benchmark_categories.yml, species_database.yml, lumped_species.yml, and emission_inventories.yml for recent changes in GEOS-Chem 12.8.0
- Update benchmark run scripts to use version strings rather than subtitle strings in tables filenames.


### Fixed
- Latitude ticks again appear in benchmark zonal mean plots.
- Colorbar tick formatting now never uses offset format, which made colorbar ticks difficult to interpret for small value ranges.
- The list of non-plotted emissions species now populates properly.
- Fixed sig diffs file creation for AOD and JValues.
- Missing values in mass tables are now NaN
- Fix area normalization issues in benchmark plotting functions when using GCHP data.

### Removed
- Removed runnable docstring content.

## [0.1.1] - 2020-02-28

### Added

- This CHANGELOG file to track notable changes in GCPy.

### Changed
- Pb210, Be7, and Be10 species are now added to species_database.yml.
- gcpy/budget_aer.py and gcpy/budget_tt.py now get molecular weights from species_database.yml.
- Updated the value of MW_AIR in constants.py to add more precision.
- gcpy/benchmark.py now writes OH metrics output to the Plots/Tables folder.
- Updated CHANGELOG.md for 0.1.1.
- Updated download_data.py to properly obtain 2 x 2.5 and nested data sets.

## [0.1.0] - 2020-02-26

### Summary

This is the first labeled version of GCPy. The primary functionality of GCPy is plotting and tabling diagnostics from GEOS-Chem. Main features include:

- Functions for comparing GEOS-Chem benchmark output for multiple versions of GEOS-Chem, including 2D plots and mass and budget table creation.
- Support for plotting benchmark output for both GEOS-Chem Classic (lat/lon data) and GCHP (cubed-sphere data).

The first official release version of GCPy, v1.0.0, will correspond with the release of GEOS-Chem 13.0.0.<|MERGE_RESOLUTION|>--- conflicted
+++ resolved
@@ -13,10 +13,8 @@
 - Badges in `docs/source/index.rst`
 - GitHub action to push GCPy releases to PyPi
 - Script `./release/changeVersionNumbers.sh`, used to update version numbers in various files before release
-<<<<<<< HEAD
 - Added `gcpy/format_hemco_data.py` from @hannahnesser
 
-=======
 - Mamba/Conda enviroment file `docs/environment_files/read_the_docs_environment.yml`, for building ReadTheDocs documentation
 - Environment files `docs/environment_files/gcpy_requirements.txt` and `docs/environment_files/read_the_docs_requirements.txt`
 - New benchmark script `gcpy/benchmark/modules/benchmark_models_vs_sondes.py`
@@ -26,7 +24,6 @@
 - GitHub Action config file `.github/workflows/stale.yml`, which replaces StaleBot
 - Example script `gcpy/examples/working_with_files/make_mask_file.py`
   
->>>>>>> a8588b15
 ### Changed
 - Bump pip from 23.2.1 to 23.3 (dependabot suggested this)
 - Bump pypdf from 3.16.1 to 3.17.0 (dependabot suggested this)
