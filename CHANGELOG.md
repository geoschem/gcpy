--- conflicted
+++ resolved
@@ -5,10 +5,15 @@
 The format is based on [Keep a Changelog](https://keepachangelog.com/en/1.0.0/), and this project adheres to [Semantic Versioning](https://semver.org/spec/v2.0.0.html).
 
 ## [Unreleased] - TBD
-<<<<<<< HEAD
+### Added
+- Script `gcpy/benchmark/modules/benchmark_utils.py`, with common benchmark utility functions
+- Script `gcpy/benchmark/modules/benchmark_drydep.py`, with code to create drydep velocity plots
+- YAML tag `plot_drydep` in `gcpy/benchmark/config/*.yml` files
+
 ### Changed
 - Bump pip from 23.2.1 to 23.3 (dependabot suggested this)
 - Bump pypdf from 3.16.1 to 3.17.0 (dependabot suggested this)
+- YAML tag `operations_budget` is now `ops_budget_table` in `gcpy/benchmark/config/1yr_tt_benchmark.yml`
 
 ### Fixed
 - CS inquiry functions in `gcpy/cstools.py` now work properly for `xr.Dataset` and `xr.DataArray` objects
@@ -30,15 +35,6 @@
 ## [1.4.1] - 2023-12-08
 ### Fixed
 - Now use the proper default value for the `--weightsdir` argument to `gcpy/file_regrid.py`
-=======
-### Added
-- Script `gcpy/benchmark/modules/benchmark_utils.py`, with common benchmark utility functions
-- Script `gcpy/benchmark/modules/benchmark_drydep.py`, with code to create drydep velocity plots
-- YAML tag `plot_drydep` in `gcpy/benchmark/config/*.yml` files
-
-### Changed
-- YAML tag `operations_budget` is now `ops_budget_table` in `gcpy/benchmark/config/1yr_tt_benchmark.yml`
->>>>>>> 3cae56c4
 
 ## [1.4.0] - 2023-11-20
 ### Added
