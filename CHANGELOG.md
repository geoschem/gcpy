# GCPy Changelog

All notable changes to GCPy will be documented in this file.

The format is based on [Keep a Changelog](https://keepachangelog.com/en/1.0.0/), and this project adheres to [Semantic Versioning](https://semver.org/spec/v2.0.0.html).

## [Unreleased 1.4.0]
### Added
- Added C2H2 and C2H4 to `emission_species.yml`
- Updated `species_database.yml` for consistency with GEOS-Chem 14.2.0
- Added `.github/ISSUE_TEMPLATE/config.yml` file w/ Github issue options
- Added `CONTRIBUTING.md` and `SUPPORT.md`, replacing `docs/source/Contributing.rst` and `docs/source/Report_Request.rst`
- Added option to pass the benchmark type to plotting routines
- Updated `AUTHORS.txt` as of Apr 2023 (concurrent w/ GEOS-Chem 14.2.0)
- Added ReadTheDocs badge in `README.md`
- Added `.readthedocs.yaml` to configure ReadTheDocs builds
- Added cloud benchmarking YAML configuration files to `benchmark/cloud` folder
- Added `README.md` files in `gcpy/benchmark` directory structure
- Added `benchmark/modules/benchmark_models_vs_obs.py` script
- Added `benchmark/modules/GC_72_vertical_levels.csv` file
- Added `multi_index_lat` keyword to `reshape_MAPL_CS` function in `gcpy/util.py`
- Added FURA to `emission_species.yml` and `benchmark_categories.yml`
- Added new routine `format_number_for_table` in `gcpy/util.py`
- Added module `gcpy/cstools.py` with utility functions for cubed-sphere grids
- Added new routine `verify_variable_type` function in `gcpy/util.py`
- Added new routine `format_number_for_table` in `util.py`
- Added BrSALA and BrSALC to `emission_species.yml`
- Added `ENCODING = "UTF-8"` to `gcpy/constants.py`

### Changed
- Simplified the Github issues templates into two options: `new-feature-or-discussion.md` and `question-issue.md`
- The GitHub PR template is now named `./github/PULL_REQUEST_TEMPLATE.md`
- Updated badge links in `README.md`
- Construct ops budget table filename without using the `label` argument
- Updated species_database.yml for consistency with GEOS-Chem 14.2.0
- Renamed TransportTracers species in `benchmark_categories.yml` and in documentation
<<<<<<< HEAD
- YAML files in `benchmark/` have been moved to `benchmark/config`
- Models vs. O3 obs plots are now arranged by site latitude from north to south
- Routine `print_totals` now prints small and/or large numbers in scientific notation
- Truncate names in benchmark & emissions tables to improve readability
- Add TransportTracers species names to `gcpy/emissions_*.yml` files
- Updated `docs/environment_files/environment.yml` for MambaForge (also added `gridspec`)
- Now use `pypdf` instead of `PyPDF2` in `plot.py` and `util.py`
- Added coding suggestions made by `pylint` where possible
- Abstracted and never-nested code from `six_plot` into functions (in `plot.py`)
=======
- Added `main()` routine to `gcpy/file_regrid.py`; Also added updates suggested by Pylint

### Removed
- Removed `gchp_is_pre_13_1` arguments & code from benchmarking routines
- Removed `is_pre_13_1` tags from `*_benchmark.yml` config files
>>>>>>> 21bc00a2

### Fixed
- Generalized test for GCHP or GCClassic restart file in `regrid_restart_file.py`
- Fixed bug in transport tracer benchmark mass conservation table file write
- Routine `create_display_name` now splits on only the first `_` in species & diag names

### Removed
- Removed `gchp_is_pre_13_1` arguments & code from benchmarking routines
- Removed `is_pre_13_1` tags from `*_benchmark.yml` config files
- Removed `benchmark_emission_totals.ipynb`, this is obsolete
- Replaced `gcpy/benchmark/README` with `README.md`
- Removed `gcpy_test_dir` option from `examples/diagnostics/compare_diags.*`
- Removed `docs/environment_files/gchp_regridding.yml` environment file

## [1.3.3] -- 2023-03-09
### Added
- Updated installation documentation, we now recommend users to create
  a conda environment using the `environment.yml` file
- Benchmark summary table output (intended for 1hr & 1mo benchmarks)
- Species/emissions/inventories that differ between Dev & Ref versions are now printed at the top of the benchmark emissions, inventory, and global mass tables.  if there are too many species with diffs, an alternate message is printed.
- New functions in `benchmark.py` and `util.py` to facilitate printing of the species/emissions/inventories that differ between Dev & Ref versions.
- Added new RTD documentation for installing Conda 4.12.0 with Miniconda
- Added GCHP regridding environnment file `docs/environment_files/gchp_regridding.yml`
- Added new benchmark type CH4Benchmark

### Changed
- Applied cleanup susggestions from pylint to `benchmark.py`, `util.py`, `plot.py`, `oh_metrics.py`, `ste_flux.py`
- Replaced format with f-strings in `benchmark.py`, `util.py`, `plot.py`, `oh_metrics.py`, `ste_flux.py`
- Abstract some common in `benchmark.py` into functions
- Replaced direct calls to `yaml.load` with `util.read_config.file`
- Restore tag information to benchmark `refstr` and `devstr` labels
- Add a newline to diff-of-diffs refstr and devstr if the string is too long.
- Updated GCHP regridding documentation
- Restored `ipython` and `jupyter ` to environment file `environment.yml`

## [1.3.2] -- 2022-10-25

### Fixes
- Fixed malformed version declaration for cartopy (use `==`
  instead of `=`) in setup.py.  This was preventing upload to
  conda-forge.
- Vertically flip GCHP emissions when computing transport tracers budget

## [1.3.1] -- 2022-10-25

### Changed
- Bug fix: Remove extraneous character from setup.py

## [1.3.0] -- 2022-10-25

### Added
- New features in benchmarking scripts (@lizziel, @yantosca)
  - Force garbage collection at end benchmarking functions (@yantosca)
  - Extra print statements (@lizziel)
  - Diff-of-diffs plots for 1-year benchmarks (@lizziel)
  - sparselt is now a GCPy requirement (@lizziel)
- Removed obsolete environment.yml files (@yantosca)
- Added requirements.yml to docs folder for Sphinx/RTD documentation (@yantosca)
- New regridding script `regrid_restart_file.py` (@liambindle)

### Changed
- Fixed several issues in benchmarking scripts (@laestrada, @lizziel, @yantosca)
  - Fixed bug in `budget_ox.py`; The drydep loss of Ox for GCHP was 12x too high
  - Add OMP_NUM_THREADS and OMP_STACKSIZE in `plot_driver.sh` (@yantosca)
  - Increase requested memory to 50MB in `plot_driver.sh` (@yantosca)
  - Benchmark scripts print a message upon completion (@yantosca)
  - Linted several benchmarking routines with Pylint (@yantosca)
  - Rewrote algorithm of add_lumped_species_to_dataset for speed (@yantosca)
  - Can now specify the path to species_database.yml for 1yr benchmarks (@yantosca)
  - 1-yr benchmarks now save output in subdirs of the same path (@lizziel)
  - Avoid hardwiring restart file paths in benchmark scripts (@yantosca)
  - Now use outputs_subdir tag from YAML file for paths to diagnostic files (@yantosca)
  - Now use restarts_subdir tag from YAML file for paths to restart files (@yantosca)
  - GCPy now uses proper year for dev in 1-yr benchmarks (@laestrada)
  - Fixed date string issue in benchmarking scripts (@lizziel)
  - Updates for new GCHP restart file format (@lizziel)  
- Updated environment.yml with package versions that work together (@yantosca)
- Updated the AUTHORS.txt and LICENSE.txt files (@yantosca)

## [1.2.0] - 2021-09-22
### Added
- Added Parameter for single_panel to support return of all 6 cubedsphere plots
- Added flexible time period for benchmark plotting scripts
### Changed
- Modified single_panel to vmin/vmax parameters with newer versions of matplotlib (>3.5.0)
- Modified run_benchmark script to select correct species database depending on benchmark type
- Modified filename for Ox budget
- Modified readthedocs build to use mamba instead of conda to fix build failures
- Modified benchmark plotting scripts to use a single run_benchmark.py script
- Modified benchmark categories and species database yaml files
- Fixed bug in mass conservation table percent difference

## [1.1.0] - 2021-09-22

- Added date_time.py module to help manage datetime utility functions
- Added GLYC, HAC, and pFe to benchmark categories
- Added gcpy/budget_ox.py to compute Ox budgets from 1-yr benchmarks
- Added capability to use GCHP 13.1.0+ or legacy file names in benchmark scripts
- Added new methods dataset_reader and get_dataset_mean to util.py

### Changed
- Modified benchmarking scripts to use yaml config files.
- Modified dry-run scripts to use yaml config files.
- Updated benchmark/run_1yr_fullchem_benchmark.py to call the budget_ox.py for GCC vs GCC benchmark generation.
  - NOTE: we are waiting to make sure that the GCHP benchmarks output wetdep fields before activating this feature for GCHP.
- Modified plotting methods in benchmark.py to compute the mean of datasets over the time dimension, if the "time_mean" keyword is passed.
  - This feature is used to generate annual mean plots from 1-yr benchmark output.
- Modified run_1yr_tt_benchmark.py and run_1yr_fullchem_benchmark.py to generate both annual mean and seasonal plots
- Fixed formatting and import order issues in benchmark.py, util.py, budget_ox.py, and the run_*benchmark.py scripts as identified by pylint.
- Modified budget_ox.py to use Ox instead of O3 for computing budget terms

## [1.0.3] - 2021-03-26

### Fixed
- Automatic benchmark script copying no longer overwrites existing files
- Color scales for non-global plots are no longer calculated from full global data
- Regional datasets can now be plotted with cubed-sphere datasets in plot.compare_single_level

## [1.0.2] - 2021-03-18

### Added
- Added GCPy version number and automatic script copying to benchmark scripts
- Added line clarifying lack of Windows support in ReadTheDocs

### Fixed
- Fixed benchmark month seconds calculation for GCHP in 1-month benchmark script
- Fixed label typo in benchmark script GCHP vs. GCC emission plots
- Fixed grid creation for non-global grids in plot.single_panel
- Fixed issue in get_grid_extents when maxlon was in Western Hemisphere

## [1.0.1] - 2021-02-09

### Added
- Added MSA to Sulfur benchmark category
- Added weightsdir parameter to single_panel()
- Added temporary file creation to file_regrid() to decrease memory consumption during cubed-sphere regridding

### Changed
- Removed carbon-based units from benchmark emissions tables
- Environment files now request xESMF through conda-forge rather than pip

### Fixed
- Fixed Cubed-Sphere to Lat/Lon regridding for 1-level files.
- Fixed single panel zonal mean axis selection

## [1.0.0] - 2021-01-05

### Added
- Added complete documentation to a new ReadTheDocs site
- Added conda-forge installation support
- Added file regridder for regridding NetCDF restart and output between GEOS-Chem's horizontal grid types
- Plotting now supports automatic regridding between lat/lon, cubed-sphere, and stretched-grid formats
- Added additional 1-year benchmark plotting capabilities for GCHP
- Added oh_metrics.py, which generates output using the new Metrics collection in GEOS-Chem 13.0.0
- Extra keyword arguments not defined in plotting functions are now passed to matplotlib.pyplot
- Added a command line tool for appending grid-box corners to cubed-sphere datasets
- Added support for arbitrary vertical grids in zonal mean plotting
- Added regridding functions for arbitrary vertical grids

### Changed
- Some constants in constants.py have been tweaked to match GEOS-Chem definitions
- docs/environment.yml, setup.py, and requirements.txt now reflect up-to-date GCPy library requirements
- Most docstrings now use the same format
- Various code formatting changes have been made to align with PEP8 guidelines

### Deprecated
- mean_oh_from_logs.py is replaced in functionality by oh_metrics.py for GEOS-Chem versions >=13.0.0

### Fixed
- Installation through pip (from the repositoryand conda now works correctly

### Removed
- Removed several functions and files that are no longer used, including budget_aer.py and create_budget_table()

## [0.3.1] - 2020-08-21

### Added
- Added instructions on setting PYTHONPATH to include GCPy directory when installing manually
- Added cross-dateline regional plotting capability for both lat/lon and cubed-sphere plots
- Added function to get lev dimension index that matches a requested pressure value
- Added basic up-to-date map plotting examples
- Added pip and tabulate dependencies in gcpy environment yaml file
- Added RRTMG netcdf diagnostics names for converting from bpch to nc
- Added unit string conversion for RRTMG binary diagnostics to compare easily with netcdf

### Changed
- Temporary PDFs are now generated in the system's temp directory rather than within the working directory
- environment.yml now includes version numbers to ensure compatability

### Fixed
- Fixed single panel zonal mean plotting for GCHP
- Fixed existing non-deleted examples code
- Fixed imports for out-of-scope variables

### Removed
- Removed several code examples that were out-of-date.

## [0.3.0] - 2020-07-30

### Added

- Add new function to compute budgets and create budget table that incorporates new optional features.
- Require python package tabulate for generating budget tables.
- Added parallel support for mass and budget table creation in 1-year benchmarks.
- Added capability of completely disabling parallel plotting when calling make_benchmark_*_plots functions.
- Added capability of converting concentrations to ug/m3 for benchmark plotting.
- Added new function to make benchmark wet deposition plots, previously done from function to make concentration plots.

### Changed
- Reorganized functions of GCPy into a more logical and streamlined file structure.
- Updated species_database.yml and benchmark_categories.yml for GEOS-Chem 12.9.2.
- Replaced "Plots" with "Results" in benchmark directory structure. This value is customizable in the benchmark scripts.
- Updated example scripts to use reorganized GCPy functions.
- Updated all benchmark run scripts for consistency, readability, reduced lines of code, and compatibility with reorganized and new GCPy functions

### Fixed
- Fixed documentation and rearranged argument order for diff-of-diffs plot strings.
- Fixed accidental regridding to lat/lon in comparison plots where two cubed-sphere datasets share the same resoltuion.
### Removed
- Removed budget_ops.py in deference to new make_benchmark_operations_budget function.

## [0.2.1] - 2020-05-07

### Fixed
- Fixed bugs calculating lumped species with some or all missing constituents.
- Added documentation for newer keyword arguments in benchmark.py

## [0.2.0] - 2020-05-06

### Added
- Added strat/trop exchange fluxes to 1-year benchmark output (gcpy/ste_flux.py)
- Added operations budgets to 1-year benchmark output (gcpy/budget_ops.py)
- Added seasonal mass table output for 1-year FullChemBenchmark.
- Added mean OH from log files for 1-year FullChemBenchmark (GEOS-Chem Classic only).
- Added function gcplot in core.py for creating individual (rather than six-panel) plots of GEOS-Chem data.
- 47-level model output can now be plotted in addition to the standard 72-level output.
- Added Loader=yaml.FullLoader to the yaml.load command to avoid generating excess warnings.
- Add benchmark plotting option to write concentration and emissions plots to one file
- Add gcpy testing mode for all GEOS-Chem benchmark run scripts using test data on gcgrid.
- Add function to flip and rename GCHP restart files to match GCC names and level convention.
- Add capability to generate GCHP vs GCC and GCHP vs GCHP mass tables.
- Add handling in convert_units for datasets without a time dimension.
- Add initial and final mass to GHCP radionuclide budget tables.

### Changed
- Significant difference files are now written out to the Plots/Sig_Diffs folder for the 1-year benchmarks.
- Updated file names for Pb/Be budget tables in gcpy/budgets_tt.py.
- Created separate driver routines for 1-year FullChem and TransportTracers benchmarks
- Useless warnings when creating benchmark output should now be suppressed
- Can now create benchmark plots in a single file instead of by category.
- Can now plot non-global output files from GEOS-Chem Classic.
- Can now limit plot extents using lat/lon parameters for GEOS-Chem Classic and GCHP.
- L2L regridder filenames now include the grid extent when the regridder does not span the whole globe.
- Input GEOS-Chem Classic data can now be any lat/lon resolution rather than only 4x5, 2x2.5, or 1x1.25.
- Replaced fractional difference plots ((Dev-Ref)/Ref) with ratio plots (Dev/Ref).
- Moved diff-of-diffs functionality from standalone code in the benchmark scripts to benchmark.py.
- The bottom row of diff-of-diffs plotting now shows (Dev2/Dev1)-(Ref2/Ref1) values.
- Paths in example scripts now point to /n/holyscratch01/external_repos/GEOS-CHEM instead of /n/holylfs/EXTERNAL_REPOS/GEOS-CHEM.
- Cleaned up run_1mo_benchmark.py driver scripts
- Operations budgets are now printed as Ref, Dev, Dev-Ref, %diff
- Updated examples/compare_diags.py to point to test benchmark data
- Updated benchmark_categories.yml, species_database.yml, lumped_species.yml, and emission_inventories.yml for recent changes in GEOS-Chem 12.8.0
- Update benchmark run scripts to use version strings rather than subtitle strings in tables filenames.


### Fixed
- Latitude ticks again appear in benchmark zonal mean plots.
- Colorbar tick formatting now never uses offset format, which made colorbar ticks difficult to interpret for small value ranges.
- The list of non-plotted emissions species now populates properly.
- Fixed sig diffs file creation for AOD and JValues.
- Missing values in mass tables are now NaN
- Fix area normalization issues in benchmark plotting functions when using GCHP data.

### Removed
- Removed runnable docstring content.

## [0.1.1] - 2020-02-28

### Added

- This CHANGELOG file to track notable changes in GCPy.

### Changed
- Pb210, Be7, and Be10 species are now added to species_database.yml.
- gcpy/budget_aer.py and gcpy/budget_tt.py now get molecular weights from species_database.yml.
- Updated the value of MW_AIR in constants.py to add more precision.
- gcpy/benchmark.py now writes OH metrics output to the Plots/Tables folder.
- Updated CHANGELOG.md for 0.1.1.
- Updated download_data.py to properly obtain 2 x 2.5 and nested data sets.

## [0.1.0] - 2020-02-26

### Summary

This is the first labeled version of GCPy. The primary functionality of GCPy is plotting and tabling diagnostics from GEOS-Chem. Main features include:

- Functions for comparing GEOS-Chem benchmark output for multiple versions of GEOS-Chem, including 2D plots and mass and budget table creation.
- Support for plotting benchmark output for both GEOS-Chem Classic (lat/lon data) and GCHP (cubed-sphere data).

The first official release version of GCPy, v1.0.0, will correspond with the release of GEOS-Chem 13.0.0.


## [Unreleased]

### Added

### Changed

### Deprecated

### Fixed

### Removed<|MERGE_RESOLUTION|>--- conflicted
+++ resolved
@@ -34,7 +34,6 @@
 - Construct ops budget table filename without using the `label` argument
 - Updated species_database.yml for consistency with GEOS-Chem 14.2.0
 - Renamed TransportTracers species in `benchmark_categories.yml` and in documentation
-<<<<<<< HEAD
 - YAML files in `benchmark/` have been moved to `benchmark/config`
 - Models vs. O3 obs plots are now arranged by site latitude from north to south
 - Routine `print_totals` now prints small and/or large numbers in scientific notation
@@ -44,13 +43,11 @@
 - Now use `pypdf` instead of `PyPDF2` in `plot.py` and `util.py`
 - Added coding suggestions made by `pylint` where possible
 - Abstracted and never-nested code from `six_plot` into functions (in `plot.py`)
-=======
 - Added `main()` routine to `gcpy/file_regrid.py`; Also added updates suggested by Pylint
 
 ### Removed
 - Removed `gchp_is_pre_13_1` arguments & code from benchmarking routines
 - Removed `is_pre_13_1` tags from `*_benchmark.yml` config files
->>>>>>> 21bc00a2
 
 ### Fixed
 - Generalized test for GCHP or GCClassic restart file in `regrid_restart_file.py`
