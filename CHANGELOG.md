# GCPy Changelog

All notable changes to GCPy will be documented in this file.

The format is based on [Keep a Changelog](https://keepachangelog.com/en/1.0.0/), and this project adheres to [Semantic Versioning](https://semver.org/spec/v2.0.0.html).

## [Unreleased 1.4.0]
### Added
- Added C2H2 and C2H4 to `emission_species.yml`
- Updated `species_database.yml` for consistency with GEOS-Chem 14.2.0
- Added `.github/ISSUE_TEMPLATE/config.yml` file w/ Github issue options
- Added `CONTRIBUTING.md` and `SUPPORT.md`, replacing `docs/source/Contributing.rst` and `docs/source/Report_Request.rst`
- Added option to pass the benchmark type to plotting routines
- Updated `AUTHORS.txt` as of Apr 2023 (concurrent w/ GEOS-Chem 14.2.0)
- Added ReadTheDocs badge in `README.md`
- Added `.readthedocs.yaml` to configure ReadTheDocs builds
- Added cloud benchmarking YAML configuration files to `benchmark/cloud` folder
- Added `README.md` files in `gcpy/benchmark` directory structure
- Added `benchmark/modules/benchmark_models_vs_obs.py` script
- Added `benchmark/modules/GC_72_vertical_levels.csv` file
- Added `multi_index_lat` keyword to `reshape_MAPL_CS` function in `gcpy/util.py`
- Added FURA to `emission_species.yml` and `benchmark_categories.yml`
- Added new routine `format_number_for_table` in `gcpy/util.py`
- Added module `gcpy/cstools.py` with utility functions for cubed-sphere grids
- Added new routine `verify_variable_type` function in `gcpy/util.py`
- Added new routine `format_number_for_table` in `util.py`
- Added BrSALA and BrSALC to `emission_species.yml`
<<<<<<< HEAD
- Added `__init__.py` files in subfolders of `gcpy/gcpy`
- `gcpy/benchmark/modules/*.py` scripts are now chmod 644
=======
- Added `ENCODING = "UTF-8"` to `gcpy/constants.py`
>>>>>>> 1a75e778

### Changed
- Simplified the Github issues templates into two options: `new-feature-or-discussion.md` and `question-issue.md`
- The GitHub PR template is now named `./github/PULL_REQUEST_TEMPLATE.md`
- Updated badge links in `README.md`
- Construct ops budget table filename without using the `label` argument
- Updated species_database.yml for consistency with GEOS-Chem 14.2.0
- Renamed TransportTracers species in `benchmark_categories.yml` and in documentation
- YAML files in `benchmark/` have been moved to `benchmark/config`
- Models vs. O3 obs plots are now arranged by site latitude from north to south
- Routine `print_totals` now prints small and/or large numbers in scientific notation
- Truncate names in benchmark & emissions tables to improve readability
- Add TransportTracers species names to `gcpy/emissions_*.yml` files
<<<<<<< HEAD
- Updated `docs/environment_files/environment.yml` to install `pyproj==3.6.0` via pip
- Folder `gcpy/gcpy` is now  `gcpy/src/gcpy`, for adherence to Python packaging standards
- Script `benchmark.py` to `benchmark_funcs.py` to remove a name collision
- Folder `gcpy/benchmark` is now `gcpy/gcpy/benchmark`
- Folder `benchmark/modules` is now `gcpy/gcpy/benchmark/modules`
- Folder `gcpy/examples` is now `gcpy/gcpy/examples`
- Pass `sys.argv` to the `main()` routine of `run_benchmark.py`,` compare_diags.py`
=======
- Updated `docs/environment_files/environment.yml` for MambaForge (also added `gridspec`)
- Now use `pypdf` instead of `PyPDF2` in `plot.py` and `util.py`
- Added coding suggestions made by `pylint` where possible
- Abstracted and never-nested code from `six_plot` into functions (in `plot.py`)
>>>>>>> 1a75e778

### Fixed
- Generalized test for GCHP or GCClassic restart file in `regrid_restart_file.py`
- Fixed bug in transport tracer benchmark mass conservation table file write
- Routine `create_display_name` now splits on only the first `_` in species & diag names

### Removed
- Removed `gchp_is_pre_13_1` arguments & code from benchmarking routines
- Removed `is_pre_13_1` tags from `*_benchmark.yml` config files
- Removed `benchmark_emission_totals.ipynb`, this is obsolete
- Replaced `gcpy/benchmark/README` with `README.md`
- Removed `gcpy_test_dir` option from `examples/diagnostics/compare_diags.*`
- Removed `docs/environment_files/gchp_regridding.yml` environment file

## [1.3.3] -- 2023-03-09
### Added
- Updated installation documentation, we now recommend users to create
  a conda environment using the `environment.yml` file
- Benchmark summary table output (intended for 1hr & 1mo benchmarks)
- Species/emissions/inventories that differ between Dev & Ref versions are now printed at the top of the benchmark emissions, inventory, and global mass tables.  if there are too many species with diffs, an alternate message is printed.
- New functions in `benchmark.py` and `util.py` to facilitate printing of the species/emissions/inventories that differ between Dev & Ref versions.
- Added new RTD documentation for installing Conda 4.12.0 with Miniconda
- Added GCHP regridding environnment file `docs/environment_files/gchp_regridding.yml`
- Added new benchmark type CH4Benchmark

### Changed
- Applied cleanup susggestions from pylint to `benchmark.py`, `util.py`, `plot.py`, `oh_metrics.py`, `ste_flux.py`
- Replaced format with f-strings in `benchmark.py`, `util.py`, `plot.py`, `oh_metrics.py`, `ste_flux.py`
- Abstract some common in `benchmark.py` into functions
- Replaced direct calls to `yaml.load` with `util.read_config.file`
- Restore tag information to benchmark `refstr` and `devstr` labels
- Add a newline to diff-of-diffs refstr and devstr if the string is too long.
- Updated GCHP regridding documentation
- Restored `ipython` and `jupyter ` to environment file `environment.yml`

## [1.3.2] -- 2022-10-25

### Fixes
- Fixed malformed version declaration for cartopy (use `==`
  instead of `=`) in setup.py.  This was preventing upload to
  conda-forge.
- Vertically flip GCHP emissions when computing transport tracers budget

## [1.3.1] -- 2022-10-25

### Changed
- Bug fix: Remove extraneous character from setup.py

## [1.3.0] -- 2022-10-25

### Added
- New features in benchmarking scripts (@lizziel, @yantosca)
  - Force garbage collection at end benchmarking functions (@yantosca)
  - Extra print statements (@lizziel)
  - Diff-of-diffs plots for 1-year benchmarks (@lizziel)
  - sparselt is now a GCPy requirement (@lizziel)
- Removed obsolete environment.yml files (@yantosca)
- Added requirements.yml to docs folder for Sphinx/RTD documentation (@yantosca)
- New regridding script `regrid_restart_file.py` (@liambindle)

### Changed
- Fixed several issues in benchmarking scripts (@laestrada, @lizziel, @yantosca)
  - Fixed bug in `budget_ox.py`; The drydep loss of Ox for GCHP was 12x too high
  - Add OMP_NUM_THREADS and OMP_STACKSIZE in `plot_driver.sh` (@yantosca)
  - Increase requested memory to 50MB in `plot_driver.sh` (@yantosca)
  - Benchmark scripts print a message upon completion (@yantosca)
  - Linted several benchmarking routines with Pylint (@yantosca)
  - Rewrote algorithm of add_lumped_species_to_dataset for speed (@yantosca)
  - Can now specify the path to species_database.yml for 1yr benchmarks (@yantosca)
  - 1-yr benchmarks now save output in subdirs of the same path (@lizziel)
  - Avoid hardwiring restart file paths in benchmark scripts (@yantosca)
  - Now use outputs_subdir tag from YAML file for paths to diagnostic files (@yantosca)
  - Now use restarts_subdir tag from YAML file for paths to restart files (@yantosca)
  - GCPy now uses proper year for dev in 1-yr benchmarks (@laestrada)
  - Fixed date string issue in benchmarking scripts (@lizziel)
  - Updates for new GCHP restart file format (@lizziel)  
- Updated environment.yml with package versions that work together (@yantosca)
- Updated the AUTHORS.txt and LICENSE.txt files (@yantosca)

## [1.2.0] - 2021-09-22
### Added
- Added Parameter for single_panel to support return of all 6 cubedsphere plots
- Added flexible time period for benchmark plotting scripts
### Changed
- Modified single_panel to vmin/vmax parameters with newer versions of matplotlib (>3.5.0)
- Modified run_benchmark script to select correct species database depending on benchmark type
- Modified filename for Ox budget
- Modified readthedocs build to use mamba instead of conda to fix build failures
- Modified benchmark plotting scripts to use a single run_benchmark.py script
- Modified benchmark categories and species database yaml files
- Fixed bug in mass conservation table percent difference

## [1.1.0] - 2021-09-22

- Added date_time.py module to help manage datetime utility functions
- Added GLYC, HAC, and pFe to benchmark categories
- Added gcpy/budget_ox.py to compute Ox budgets from 1-yr benchmarks
- Added capability to use GCHP 13.1.0+ or legacy file names in benchmark scripts
- Added new methods dataset_reader and get_dataset_mean to util.py

### Changed
- Modified benchmarking scripts to use yaml config files.
- Modified dry-run scripts to use yaml config files.
- Updated benchmark/run_1yr_fullchem_benchmark.py to call the budget_ox.py for GCC vs GCC benchmark generation.
  - NOTE: we are waiting to make sure that the GCHP benchmarks output wetdep fields before activating this feature for GCHP.
- Modified plotting methods in benchmark.py to compute the mean of datasets over the time dimension, if the "time_mean" keyword is passed.
  - This feature is used to generate annual mean plots from 1-yr benchmark output.
- Modified run_1yr_tt_benchmark.py and run_1yr_fullchem_benchmark.py to generate both annual mean and seasonal plots
- Fixed formatting and import order issues in benchmark.py, util.py, budget_ox.py, and the run_*benchmark.py scripts as identified by pylint.
- Modified budget_ox.py to use Ox instead of O3 for computing budget terms

## [1.0.3] - 2021-03-26

### Fixed
- Automatic benchmark script copying no longer overwrites existing files
- Color scales for non-global plots are no longer calculated from full global data
- Regional datasets can now be plotted with cubed-sphere datasets in plot.compare_single_level

## [1.0.2] - 2021-03-18

### Added
- Added GCPy version number and automatic script copying to benchmark scripts
- Added line clarifying lack of Windows support in ReadTheDocs

### Fixed
- Fixed benchmark month seconds calculation for GCHP in 1-month benchmark script
- Fixed label typo in benchmark script GCHP vs. GCC emission plots
- Fixed grid creation for non-global grids in plot.single_panel
- Fixed issue in get_grid_extents when maxlon was in Western Hemisphere

## [1.0.1] - 2021-02-09

### Added
- Added MSA to Sulfur benchmark category
- Added weightsdir parameter to single_panel()
- Added temporary file creation to file_regrid() to decrease memory consumption during cubed-sphere regridding

### Changed
- Removed carbon-based units from benchmark emissions tables
- Environment files now request xESMF through conda-forge rather than pip

### Fixed
- Fixed Cubed-Sphere to Lat/Lon regridding for 1-level files.
- Fixed single panel zonal mean axis selection

## [1.0.0] - 2021-01-05

### Added
- Added complete documentation to a new ReadTheDocs site
- Added conda-forge installation support
- Added file regridder for regridding NetCDF restart and output between GEOS-Chem's horizontal grid types
- Plotting now supports automatic regridding between lat/lon, cubed-sphere, and stretched-grid formats
- Added additional 1-year benchmark plotting capabilities for GCHP
- Added oh_metrics.py, which generates output using the new Metrics collection in GEOS-Chem 13.0.0
- Extra keyword arguments not defined in plotting functions are now passed to matplotlib.pyplot
- Added a command line tool for appending grid-box corners to cubed-sphere datasets
- Added support for arbitrary vertical grids in zonal mean plotting
- Added regridding functions for arbitrary vertical grids

### Changed
- Some constants in constants.py have been tweaked to match GEOS-Chem definitions
- docs/environment.yml, setup.py, and requirements.txt now reflect up-to-date GCPy library requirements
- Most docstrings now use the same format
- Various code formatting changes have been made to align with PEP8 guidelines

### Deprecated
- mean_oh_from_logs.py is replaced in functionality by oh_metrics.py for GEOS-Chem versions >=13.0.0

### Fixed
- Installation through pip (from the repositoryand conda now works correctly

### Removed
- Removed several functions and files that are no longer used, including budget_aer.py and create_budget_table()

## [0.3.1] - 2020-08-21

### Added
- Added instructions on setting PYTHONPATH to include GCPy directory when installing manually
- Added cross-dateline regional plotting capability for both lat/lon and cubed-sphere plots
- Added function to get lev dimension index that matches a requested pressure value
- Added basic up-to-date map plotting examples
- Added pip and tabulate dependencies in gcpy environment yaml file
- Added RRTMG netcdf diagnostics names for converting from bpch to nc
- Added unit string conversion for RRTMG binary diagnostics to compare easily with netcdf

### Changed
- Temporary PDFs are now generated in the system's temp directory rather than within the working directory
- environment.yml now includes version numbers to ensure compatability

### Fixed
- Fixed single panel zonal mean plotting for GCHP
- Fixed existing non-deleted examples code
- Fixed imports for out-of-scope variables

### Removed
- Removed several code examples that were out-of-date.

## [0.3.0] - 2020-07-30

### Added

- Add new function to compute budgets and create budget table that incorporates new optional features.
- Require python package tabulate for generating budget tables.
- Added parallel support for mass and budget table creation in 1-year benchmarks.
- Added capability of completely disabling parallel plotting when calling make_benchmark_*_plots functions.
- Added capability of converting concentrations to ug/m3 for benchmark plotting.
- Added new function to make benchmark wet deposition plots, previously done from function to make concentration plots.

### Changed
- Reorganized functions of GCPy into a more logical and streamlined file structure.
- Updated species_database.yml and benchmark_categories.yml for GEOS-Chem 12.9.2.
- Replaced "Plots" with "Results" in benchmark directory structure. This value is customizable in the benchmark scripts.
- Updated example scripts to use reorganized GCPy functions.
- Updated all benchmark run scripts for consistency, readability, reduced lines of code, and compatibility with reorganized and new GCPy functions

### Fixed
- Fixed documentation and rearranged argument order for diff-of-diffs plot strings.
- Fixed accidental regridding to lat/lon in comparison plots where two cubed-sphere datasets share the same resoltuion.
### Removed
- Removed budget_ops.py in deference to new make_benchmark_operations_budget function.

## [0.2.1] - 2020-05-07

### Fixed
- Fixed bugs calculating lumped species with some or all missing constituents.
- Added documentation for newer keyword arguments in benchmark.py

## [0.2.0] - 2020-05-06

### Added
- Added strat/trop exchange fluxes to 1-year benchmark output (gcpy/ste_flux.py)
- Added operations budgets to 1-year benchmark output (gcpy/budget_ops.py)
- Added seasonal mass table output for 1-year FullChemBenchmark.
- Added mean OH from log files for 1-year FullChemBenchmark (GEOS-Chem Classic only).
- Added function gcplot in core.py for creating individual (rather than six-panel) plots of GEOS-Chem data.
- 47-level model output can now be plotted in addition to the standard 72-level output.
- Added Loader=yaml.FullLoader to the yaml.load command to avoid generating excess warnings.
- Add benchmark plotting option to write concentration and emissions plots to one file
- Add gcpy testing mode for all GEOS-Chem benchmark run scripts using test data on gcgrid.
- Add function to flip and rename GCHP restart files to match GCC names and level convention.
- Add capability to generate GCHP vs GCC and GCHP vs GCHP mass tables.
- Add handling in convert_units for datasets without a time dimension.
- Add initial and final mass to GHCP radionuclide budget tables.

### Changed
- Significant difference files are now written out to the Plots/Sig_Diffs folder for the 1-year benchmarks.
- Updated file names for Pb/Be budget tables in gcpy/budgets_tt.py.
- Created separate driver routines for 1-year FullChem and TransportTracers benchmarks
- Useless warnings when creating benchmark output should now be suppressed
- Can now create benchmark plots in a single file instead of by category.
- Can now plot non-global output files from GEOS-Chem Classic.
- Can now limit plot extents using lat/lon parameters for GEOS-Chem Classic and GCHP.
- L2L regridder filenames now include the grid extent when the regridder does not span the whole globe.
- Input GEOS-Chem Classic data can now be any lat/lon resolution rather than only 4x5, 2x2.5, or 1x1.25.
- Replaced fractional difference plots ((Dev-Ref)/Ref) with ratio plots (Dev/Ref).
- Moved diff-of-diffs functionality from standalone code in the benchmark scripts to benchmark.py.
- The bottom row of diff-of-diffs plotting now shows (Dev2/Dev1)-(Ref2/Ref1) values.
- Paths in example scripts now point to /n/holyscratch01/external_repos/GEOS-CHEM instead of /n/holylfs/EXTERNAL_REPOS/GEOS-CHEM.
- Cleaned up run_1mo_benchmark.py driver scripts
- Operations budgets are now printed as Ref, Dev, Dev-Ref, %diff
- Updated examples/compare_diags.py to point to test benchmark data
- Updated benchmark_categories.yml, species_database.yml, lumped_species.yml, and emission_inventories.yml for recent changes in GEOS-Chem 12.8.0
- Update benchmark run scripts to use version strings rather than subtitle strings in tables filenames.


### Fixed
- Latitude ticks again appear in benchmark zonal mean plots.
- Colorbar tick formatting now never uses offset format, which made colorbar ticks difficult to interpret for small value ranges.
- The list of non-plotted emissions species now populates properly.
- Fixed sig diffs file creation for AOD and JValues.
- Missing values in mass tables are now NaN
- Fix area normalization issues in benchmark plotting functions when using GCHP data.

### Removed
- Removed runnable docstring content.

## [0.1.1] - 2020-02-28

### Added

- This CHANGELOG file to track notable changes in GCPy.

### Changed
- Pb210, Be7, and Be10 species are now added to species_database.yml.
- gcpy/budget_aer.py and gcpy/budget_tt.py now get molecular weights from species_database.yml.
- Updated the value of MW_AIR in constants.py to add more precision.
- gcpy/benchmark.py now writes OH metrics output to the Plots/Tables folder.
- Updated CHANGELOG.md for 0.1.1.
- Updated download_data.py to properly obtain 2 x 2.5 and nested data sets.

## [0.1.0] - 2020-02-26

### Summary

This is the first labeled version of GCPy. The primary functionality of GCPy is plotting and tabling diagnostics from GEOS-Chem. Main features include:

- Functions for comparing GEOS-Chem benchmark output for multiple versions of GEOS-Chem, including 2D plots and mass and budget table creation.
- Support for plotting benchmark output for both GEOS-Chem Classic (lat/lon data) and GCHP (cubed-sphere data).

The first official release version of GCPy, v1.0.0, will correspond with the release of GEOS-Chem 13.0.0.


## [Unreleased]

### Added

### Changed

### Deprecated

### Fixed

### Removed<|MERGE_RESOLUTION|>--- conflicted
+++ resolved
@@ -25,12 +25,9 @@
 - Added new routine `verify_variable_type` function in `gcpy/util.py`
 - Added new routine `format_number_for_table` in `util.py`
 - Added BrSALA and BrSALC to `emission_species.yml`
-<<<<<<< HEAD
 - Added `__init__.py` files in subfolders of `gcpy/gcpy`
 - `gcpy/benchmark/modules/*.py` scripts are now chmod 644
-=======
 - Added `ENCODING = "UTF-8"` to `gcpy/constants.py`
->>>>>>> 1a75e778
 
 ### Changed
 - Simplified the Github issues templates into two options: `new-feature-or-discussion.md` and `question-issue.md`
@@ -44,20 +41,16 @@
 - Routine `print_totals` now prints small and/or large numbers in scientific notation
 - Truncate names in benchmark & emissions tables to improve readability
 - Add TransportTracers species names to `gcpy/emissions_*.yml` files
-<<<<<<< HEAD
-- Updated `docs/environment_files/environment.yml` to install `pyproj==3.6.0` via pip
 - Folder `gcpy/gcpy` is now  `gcpy/src/gcpy`, for adherence to Python packaging standards
 - Script `benchmark.py` to `benchmark_funcs.py` to remove a name collision
 - Folder `gcpy/benchmark` is now `gcpy/gcpy/benchmark`
 - Folder `benchmark/modules` is now `gcpy/gcpy/benchmark/modules`
 - Folder `gcpy/examples` is now `gcpy/gcpy/examples`
 - Pass `sys.argv` to the `main()` routine of `run_benchmark.py`,` compare_diags.py`
-=======
 - Updated `docs/environment_files/environment.yml` for MambaForge (also added `gridspec`)
 - Now use `pypdf` instead of `PyPDF2` in `plot.py` and `util.py`
 - Added coding suggestions made by `pylint` where possible
 - Abstracted and never-nested code from `six_plot` into functions (in `plot.py`)
->>>>>>> 1a75e778
 
 ### Fixed
 - Generalized test for GCHP or GCClassic restart file in `regrid_restart_file.py`
