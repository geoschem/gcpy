--- conflicted
+++ resolved
@@ -31,13 +31,10 @@
 - Added `ENCODING = "UTF-8"` to `gcpy/constants.py`
 - Added statement `from dask.array import Array as DaskArray` in `gcpy plot.py`
 - Added SLURM run script `gcpy/benchmark/benchmark_slurm.sh`
-<<<<<<< HEAD
 - Added `gcpy/plot/gcpy_plot_style` style sheet for title and label default settings
-=======
 - Added `gcpy/gcpy_plot_style` style sheet for title and label default settings
 - Added new cubed-sphere grid inquiry functions to `gcpy/cstools.py`
 - Added functions `get_ilev_coord` and `get_lev_coord` to `gcpy/grid.py`
->>>>>>> 79495509
 
 ### Changed
 - Simplified the Github issues templates into two options: `new-feature-or-discussion.md` and `question-issue.md`
@@ -67,13 +64,10 @@
 - Now allow `plot_val` to be of type `dask.array.Array` in `plot.py` routines `six_plot` and `single_panel`
 - Now add `if` statements to turn of `Parallel()` commands when `n_jobs==1`.
 - Do not hardwire fontsize in `gcpy/plot.py`; get defaults from `gcpy_plot_style`
-<<<<<<< HEAD
 - `gcpy/plot.py` has been split up into smaller modules in the `gcpy/plot` folder
-=======
 - Updated and cleaned up code in `gcpy/regrid.py`
 - Example scripts`plot_single_level` and `plot_comparisons` can now accept command-line arguments
 - Example scripts `plot_single_level.py`, `plot_comparisons.py`, `compare_diags.py` now handle GCHP restart files properly
->>>>>>> 79495509
 
 ### Fixed
 - Generalized test for GCHP or GCClassic restart file in `regrid_restart_file.py`
