# GCPy Changelog

All notable changes to GCPy will be documented in this file.

The format is based on [Keep a Changelog](https://keepachangelog.com/en/1.0.0/), and this project adheres to [Semantic Versioning](https://semver.org/spec/v2.0.0.html).

<<<<<<< HEAD
## [Unreleased] - TBD
### Added
- Added GCPy environment file `docs/environment_files/gcpy_environment_py313.yml`, which is based on Python 3.13
- Added GitHub Actions config file`.github/workflows/build-gcpy-environment-py313.yml`

### Changed
- Updated paths to regridding weights in `benchmark/config/*.yml` and `examples/diagnostics/compare_diags.yml` files
- Renamed `docs/environment_files/gcpy_environment.yml` to `gcpy_environment_py312.yml`
- Updated symbolic link `environment.yml` to point to `docs/source/gcpy_environment_py312.yml`
- Renamed GitHub Actions config file `.github/workflows/build-gcpy-environment.yml` to `build-gcpy-environment-py312.yml`
- Updated package version information in ReadTheDocs documentation
- Bumped dask from version 2024.5.2 to 2025.3.0 to fix a security issue (raised by @dependabot)
- Bumped jinja2 from version 3.1.5 to 3.1.6 to fix a security issue (raised by @dependabot)

### Removed
- Removed PyPi configuration file  `docs/environment_files/gcpy_requirements.txt` and symbolic link `./requirements.txt`
- Removed Python 3.8 from the `python-version` list in `.github/workflows/*.yml` files
=======
## [Unreleased] - 2025-01-29
### Added
- Added `Install-Mamba-Conda.rst` ReadTheDocs supplmental guide for Mamba/Conda installation
- Added Anaconda, PyPI, Platforms, Downloads badges to `README.md` and `docs/source/index.rst`

### Changed
- Edited installation instructions via Mamba/Conda to more accurately reflect the needed commands
- Updated the ReadTheDocs "Releasing new versions" guide with info on conda-forge

### Removed
- Remove Mamba/Conda installation instructions from `Getting-Started-from-GCPy.rst`
- Removed "Latest pre-release" bade from `README.md` and `docs/source/index.rst`
>>>>>>> 478b6f5c

## [1.6.0] - 2025-01-29
### Added
- Added example script `gcpy/examples/hemco/make_hemco_sa_spec.py` (creates the HEMCO standalone configuration file `HEMCO_sa_Spec.rc`)
- Added module `benchmark_gcclassic_stats.py` for scraping statistics from GEOS-Chem Classic cloud benchmarks
- Added dry deposition velocity comparison plots in 1-month cloud benchmarks
- Added `gcpy/benchmark/modules/benchmark_species_changes.py` to compute the table of species changes between versions
- Added `gcpy/kpp/` folder containing scripts to plot output from the KPP-Standalone box model
- Added ReadTheDocs documentation for plotting output from the KPP-Standalone box model

### Changed
- Changed format of `% diff` column from `12.3e` to `12.3f` in benchmark timing tables 
- Updated `gcpy/benchmark/modules/emission_species.yml` file with emission species for GEOS-Chem 14.5.0
- Updated `gcpy/benchmark/modules/benchmark_categories.yml` with the latest categories for GEOS-Chem 14.5.0
- Updated `gcpy/benchmark/modules/lumped_species.yml` with speciations for GEOS-Chem 14.5.0
- Add `DryDep` to list of collections included in benchmark summary table
- Updated `checkout` GitHub action to v4
- Updated `CodeQL` GitHub action to v3
- Updated `publish-python` GitHub action to v5
- In environment files `gcpy_environment.yml` and `gcpy_requirements.txt`:
  - Update `python` to 3.12.0
  - Update `xesmf` to 0.8.5
  - Update `esmf` and `esmpy` to 8.6.1
- In environment files `read_the_docs_environment.yml` and `read_the_docs_requirements.txt`
  - Update `jinja` to 3.1.5 (fixes a security issue)
- Update `gcpy/setup.py` with the new Python package version numbers
- Updated code in `gcpy/benchmark/modules/` to replace whitespace in Ref and Dev labels with underscores

### Fixed
- Fixed formatting error in `.github/workflows/stale.yml` that caused the Mark Stale Issues action not to run
- Now flag differences greater than +/- 10% in benchmark timing table outputs
- Fixed error in computation of dynamic ratio plot min & max values in `plot/six_plot.py`
- Fixed erroneous species classification in `gcpy/benchmark/modules/benchmark_categories.yml`
- Fixed type errors in `calc_rectilinear_lon_edge` and `calc_rectangular_lat_edge` by casting the length of the output   array from `float` to `int`

### Removed
- Removed `gcpy/benchmark/modules/species_database.yml` file and corresponding code pointing to this

## [1.5.0] - 2024-05-29
### Added
- Script `gcpy/benchmark/modules/benchmark_utils.py`, with common benchmark utility functions
- Script `gcpy/benchmark/modules/benchmark_drydep.py`, with code to create drydep velocity plots
- YAML tag `plot_drydep` in `gcpy/benchmark/config/*.yml` files
- Badge for `build-gcpy-environment` GitHub Action in `README.md`
- Badges in `docs/source/index.rst`
- GitHub action to push GCPy releases to PyPi
- Script `./release/changeVersionNumbers.sh`, used to update version numbers in various files before release
- Mamba/Conda enviroment file `docs/environment_files/read_the_docs_environment.yml`, for building ReadTheDocs documentation
- Environment files `docs/environment_files/gcpy_requirements.txt` and `docs/environment_files/read_the_docs_requirements.txt`
- New benchmark script `gcpy/benchmark/modules/benchmark_models_vs_sondes.py`
- Added fixed level budget diagnostic to budget operations table
- Function `rename_speciesconc_to_speciesconcvv` in `gcpy/benchmark/modules/benchmark_utils.py`
- Function `copy_file_to_dir` in `gcpy/util.py`.  This is a wrapper for `shutil.copyfile`.
- GitHub Action config file `.github/workflows/stale.yml`, which replaces StaleBot
- Added `gcpy/community/format_hemco_data.py` from @hannahnesser
- Added `gcpy/examples/hemco/format_hemco_demo.py` from @hannahnesser
- Added HCl to `gcpy/benchmark/modules/emission_species.yml` and GTChlorine to `gcpy/benchmark/modules/emission_inventories.yml` for GEOS-Chem 14.4.0
- Example script `gcpy/examples/working_with_files/make_mask_file.py`
- Convenience function `replace_whitespace` in `gcpy/util.py`
- Benchmark script `gcpy/benchmark/modules/benchmark_scrape_gcclassic_timers.py`
- Benchmark script `gcpy/benchmark/modules/benchmark_scrape_gchp_timers.py`
- 1-year benchmark scripts now produce GCC vs GCC and GCHP vs GCHP timing tables
- Functions `gcc_vs_gcc_dirs`, `gchp_vs_gcc_dirs`, `gchp_vs_gchp_dirs`, and `get_log_filepaths` in `gcpy/benchmark/modules/benchmark_utils.py`
- Script `gcpy/benchmark/modules/benchmark_mass_cons_table.py`, with code to create mass conservation tables
- Expanded statistics output in benchmark mass conservation tables
- Function `get_datetimes_from_filenames` in `gcpy/benchmark/modules/benchmark_utils.py`
- Function `replace_whitespace` in `gcpy/util.py`

### Changed
- Bump pip from 23.2.1 to 23.3 (dependabot suggested this)
- Bump pypdf from 3.16.1 to 3.17.0 (dependabot suggested this)
- YAML tag `operations_budget` is now `ops_budget_table` in `gcpy/benchmark/config/1yr_tt_benchmark.yml`
- Now require `matplotlib=3.8.0` in `docs/environment_files/environment.yml` (with other pegged versions)
- Now run the `stale` GitHub action at 00:00 UTC on the 1st of each month
- Renamed `docs/environment_files/environment.yml` to `gcpy_environment.yml`
- `environment.yml` links to `docs/environment_files/gcpy_environment.yml`
- `requirements.txt` links to `docs/environment_files/requirements.txt`
- Python packages for RTD documenation builds from `docs/environment_files/environment.yml`
- Script `benchmark_model_vs_obs.py` now uses grid inquiry functions from `grid.py` to return data nearest to a (lat,lon) location
- Moved routine `get_geoschem_level_metadata` to `gcpy/benchmark/modules/benchmark_utils.py`
- Refactored `get_vert_grid.py` (in `gcpy/grid.py`) to accept the `p_sfc` argument; Also never-nested the if-block logic.
- `benchmark_slurm.sh` script now saves output to a log file with the same base name as the YAML config file
- `benchmark_models_vs_obs.py` now reads the observational data paths and metadata from  `1yr_fullchem_benchmark.yml`
- Moved benchmark code from `gcpy/` to `gcpy/benchmark/modules/`
- Benchmark functions now call `rename_speciesconc_to_speciesconcvv`
- Create radionuclide, STE flux, and mass conservation tables for Ref and Dev versions in TransportTracers benchmarks
- Use new function `copy_file_to_dir` to copy the benchmark script and configuration file to the benchmark results folders
- Updated GitHub stalebot config file `stale.yml` with new issue/PR labels that should not go stale
- Updated benchmark driver scripts and config files to print GCClassic & GCHP timing information
- Updated documentation for GCPy 1.5.0 release
- Converted Github issue templates to issue forms using YAML definition files

### Fixed
- CS inquiry functions in `gcpy/cstools.py` now work properly for `xr.Dataset` and `xr.DataArray` objects
- Prevent an import error by using `seaborn-v0_8-darkgrid` in`gcpy/benchmark/modules/benchmark_models_vs_obs.py`
- `gcpy/file_regrid.py` now creates GCHP files with `DELP_DRY` instead of `DELPDRY`
- Fixed bugs in GCHP vs GCHP sections of 1-yr benchmark run scripts to allow comparison of GCHP runs with different grid resolutions
- Fixed silent bug in transport tracer benchmark GCC vs GCHP mass
  tables preventi ng them from being generated
- Import error in `gcpy/examples/diagnostics/compare_diags.py`
- Added missing `n_cores` to `gcpy/examples/diagnostics/compare_diags.yml`
- Added missing `plot_drydep` option to `gcpy/gcpy/benchmark/config/1yr_ch4_benchmark.yml`
- Added `docs/requirements.txt` symbolic link to `docs/environment_files/read_the_docs_requirements.txt` for RTD builds
- `gcpy/file_regrid.py` now tests if `lon_bnds`, `lat_bnds` are in the dataset before trying to drop them
- Ensured that the header line in the aerosol burden table is written to file

### Removed
- Example script `gcpy/examples/plotting/mda8_o3_timeseries.py`
- Removed `Pylint` GitHub action
- Environment file `docs/environment_files/environment.yml`
- Environment file `docs/environment_files/requirements.txt`
- Removed `awscli` from the GCPy environment; version 2 is no longer available on conda-forge or PyPi
- GitHub config files `.github/stale.yml` and `.github/no-response.yml`
- Routine `make_benchmark_mass_conservation_table` in `benchmark_funcs.py`; this is now obsolete

## [1.4.2] - 2024-01-26
### Added
- Example script `create_test_plot.py`, which can be used to check that GCPy has been installed properly
- GitHub action `build-gcpy-environment` which tests installation of the mamba environment specified in in `docs/environment_files/environment.yml`
- YAML file`docs/environment_files/testing.yml` for building an environment without pegged package versions (for testing)
- GitHub action `build-test-environment` to test the environment specified in `testing.yml`

### Changed
- `build-gcpy-environment` GitHub action now runs with several Python versions

### Fixed
- Prevent overwriting of the `results` variable when parallel plotting is deactivated (`n_cores: 1`)

## [1.4.1] - 2023-12-08
### Fixed
- Now use the proper default value for the `--weightsdir` argument to `gcpy/file_regrid.py`

## [1.4.0] - 2023-11-20
### Added
- Added C2H2 and C2H4 to `emission_species.yml`
- Updated `species_database.yml` for consistency with GEOS-Chem 14.2.0
- Added `.github/ISSUE_TEMPLATE/config.yml` file w/ Github issue options
- Added `CONTRIBUTING.md` and `SUPPORT.md`, replacing `docs/source/Contributing.rst` and `docs/source/Report_Request.rst`
- Added option to pass the benchmark type to plotting routines
- Updated `AUTHORS.txt` as of Apr 2023 (concurrent w/ GEOS-Chem 14.2.0)
- Added ReadTheDocs badge in `README.md`
- Added `.readthedocs.yaml` to configure ReadTheDocs builds
- Added cloud benchmarking YAML configuration files to `benchmark/cloud` folder
- Added `README.md` files in `gcpy/benchmark` directory structure
- Added `benchmark/modules/benchmark_models_vs_obs.py` script
- Added `benchmark/modules/GC_72_vertical_levels.csv` file
- Added `multi_index_lat` keyword to `reshape_MAPL_CS` function in `gcpy/util.py`
- Added FURA to `emission_species.yml` and `benchmark_categories.yml`
- Added new routine `format_number_for_table` in `gcpy/util.py`
- Added module `gcpy/cstools.py` with utility functions for cubed-sphere grids
- Added new routine `verify_variable_type` function in `gcpy/util.py`
- Added new routine `format_number_for_table` in `util.py`
- Added BrSALA and BrSALC to `emission_species.yml`
- Added `options:n_cores` to all benchmark YAML config files
- Added `__init__.py` files in subfolders of `gcpy/gcpy`
- `gcpy/benchmark/modules/*.py` scripts are now chmod 644
- Added `ENCODING = "UTF-8"` to `gcpy/constants.py`
- Added statement `from dask.array import Array as DaskArray` in `gcpy plot.py`
- Added SLURM run script `gcpy/benchmark/benchmark_slurm.sh`
- Added `gcpy/plot/gcpy_plot_style` style sheet for title and label default settings
- Added `gcpy/gcpy_plot_style` style sheet for title and label default settings
- Added new cubed-sphere grid inquiry functions to `gcpy/cstools.py`
- Added functions `get_ilev_coord` and `get_lev_coord` to `gcpy/grid.py`
- Add `tk` package to `docs/environment_files/environment.yml`

### Changed
- Simplified the Github issues templates into two options: `new-feature-or-discussion.md` and `question-issue.md`
- The GitHub PR template is now named `./github/PULL_REQUEST_TEMPLATE.md`
- Updated badge links in `README.md`
- Construct ops budget table filename without using the `label` argument
- Updated species_database.yml for consistency with GEOS-Chem 14.2.0
- Renamed TransportTracers species in `benchmark_categories.yml`, `run_1yr_tt_benchmark.py`, and in documentation
- YAML files in `benchmark/` have been moved to `benchmark/config`
- Models vs. O3 obs plots are now arranged by site latitude from north to south
- Routine `print_totals` now prints small and/or large numbers in scientific notation
- Truncate names in benchmark & emissions tables to improve readability
- Add TransportTracers species names to `gcpy/emissions_*.yml` files
- Now pass `n_job=config["options"]["n_cores"]` to benchmark plotting routines
- Script `benchmark.py` to `benchmark_funcs.py` to remove a name collision
- Folder `gcpy/benchmark` is now `gcpy/gcpy/benchmark`
- Folder `benchmark/modules` is now `gcpy/gcpy/benchmark/modules`
- Folder `gcpy/examples` is now `gcpy/gcpy/examples`
- Pass `sys.argv` to the `main()` routine of `run_benchmark.py`,` compare_diags.py`
- Updated `docs/environment_files/environment.yml` for MambaForge (also added `gridspec`)
- Now use `pypdf` instead of `PyPDF2` in `plot.py` and `util.py`
- Added coding suggestions made by `pylint` where possible
- Abstracted and never-nested code from `six_plot` into functions (in `plot.py`)
- Added `main()` routine to `gcpy/file_regrid.py`; Also added updates suggested by Pylint
- Fixed broken regridding code in `gcpy/file_regrid.py`; also refactored for clarity
- Rewrote `Regridding.rst` page; Confirmed that regridding examples work properly
- Now allow `plot_val` to be of type `dask.array.Array` in `plot.py` routines `six_plot` and `single_panel`
- Now add `if` statements to turn of `Parallel()` commands when `n_jobs==1`.
- Do not hardwire fontsize in `gcpy/plot.py`; get defaults from `gcpy_plot_style`
- `gcpy/plot.py` has been split up into smaller modules in the `gcpy/plot` folder
- Updated and cleaned up code in `gcpy/regrid.py`
- Example scripts`plot_single_level` and `plot_comparisons` can now accept command-line arguments
- Example scripts `plot_single_level.py`, `plot_comparisons.py`, `compare_diags.py` now handle GCHP restart files properly
- Now specify the X11 backend with by setting the `MPLBACKEND` environment variable

### Fixed
- Generalized test for GCHP or GCClassic restart file in `regrid_restart_file.py`
- Fixed bug in transport tracer benchmark mass conservation table file write
- Routine `create_display_name` now splits on only the first `_` in species & diag names
- Prevent plot panels from overlapping in six-panel plots
- Prevent colorbar tick labels from overlapping in dynamic-range ratio plots
- Updated `seaborn` plot style names to conform to the latest matplotlib
- Set `lev:positive` and/or `ilev:positive` properly in `regrid_restart_file.py` and `file_regrid.py`
- Prevent overwriting of `lev` coord in `file_regrid.py` at netCDF write time
- Fixed bug in option to allow different units when making comparison plots

### Removed
- Removed `gchp_is_pre_13_1` arguments & code from benchmarking routines
- Removed `is_pre_13_1` tags from `*_benchmark.yml` config files
- Removed `benchmark_emission_totals.ipynb`, this is obsolete
- Replaced `gcpy/benchmark/README` with `README.md`
- Removed `gcpy_test_dir` option from `examples/diagnostics/compare_diags.*`
- Removed `docs/environment_files/gchp_regridding.yml` environment file
- Removed `gcpy/gcpy/benchmark/plot_driver.sh`
- Made benchmark configuration files consistent

## [1.3.3] -- 2023-03-09
### Added
- Updated installation documentation, we now recommend users to create
  a conda environment using the `environment.yml` file
- Benchmark summary table output (intended for 1hr & 1mo benchmarks)
- Species/emissions/inventories that differ between Dev & Ref versions are now printed at the top of the benchmark emissions, inventory, and global mass tables.  if there are too many species with diffs, an alternate message is printed.
- New functions in `benchmark.py` and `util.py` to facilitate printing of the species/emissions/inventories that differ between Dev & Ref versions.
- Added new RTD documentation for installing Conda 4.12.0 with Miniconda
- Added GCHP regridding environnment file `docs/environment_files/gchp_regridding.yml`
- Added new benchmark type CH4Benchmark

### Changed
- Applied cleanup susggestions from pylint to `benchmark.py`, `util.py`, `plot.py`, `oh_metrics.py`, `ste_flux.py`
- Replaced format with f-strings in `benchmark.py`, `util.py`, `plot.py`, `oh_metrics.py`, `ste_flux.py`
- Abstract some common in `benchmark.py` into functions
- Replaced direct calls to `yaml.load` with `util.read_config.file`
- Restore tag information to benchmark `refstr` and `devstr` labels
- Add a newline to diff-of-diffs refstr and devstr if the string is too long.
- Updated GCHP regridding documentation
- Restored `ipython` and `jupyter ` to environment file `environment.yml`

## [1.3.2] -- 2022-10-25

### Fixes
- Fixed malformed version declaration for cartopy (use `==`
  instead of `=`) in setup.py.  This was preventing upload to
  conda-forge.
- Vertically flip GCHP emissions when computing transport tracers budget

## [1.3.1] -- 2022-10-25

### Changed
- Bug fix: Remove extraneous character from setup.py

## [1.3.0] -- 2022-10-25

### Added
- New features in benchmarking scripts (@lizziel, @yantosca)
  - Force garbage collection at end benchmarking functions (@yantosca)
  - Extra print statements (@lizziel)
  - Diff-of-diffs plots for 1-year benchmarks (@lizziel)
  - sparselt is now a GCPy requirement (@lizziel)
- Removed obsolete environment.yml files (@yantosca)
- Added requirements.yml to docs folder for Sphinx/RTD documentation (@yantosca)
- New regridding script `regrid_restart_file.py` (@liambindle)

### Changed
- Fixed several issues in benchmarking scripts (@laestrada, @lizziel, @yantosca)
  - Fixed bug in `budget_ox.py`; The drydep loss of Ox for GCHP was 12x too high
  - Add OMP_NUM_THREADS and OMP_STACKSIZE in `plot_driver.sh` (@yantosca)
  - Increase requested memory to 50MB in `plot_driver.sh` (@yantosca)
  - Benchmark scripts print a message upon completion (@yantosca)
  - Linted several benchmarking routines with Pylint (@yantosca)
  - Rewrote algorithm of add_lumped_species_to_dataset for speed (@yantosca)
  - Can now specify the path to species_database.yml for 1yr benchmarks (@yantosca)
  - 1-yr benchmarks now save output in subdirs of the same path (@lizziel)
  - Avoid hardwiring restart file paths in benchmark scripts (@yantosca)
  - Now use outputs_subdir tag from YAML file for paths to diagnostic files (@yantosca)
  - Now use restarts_subdir tag from YAML file for paths to restart files (@yantosca)
  - GCPy now uses proper year for dev in 1-yr benchmarks (@laestrada)
  - Fixed date string issue in benchmarking scripts (@lizziel)
  - Updates for new GCHP restart file format (@lizziel)
- Updated environment.yml with package versions that work together (@yantosca)
- Updated the AUTHORS.txt and LICENSE.txt files (@yantosca)

## [1.2.0] - 2021-09-22
### Added
- Added Parameter for single_panel to support return of all 6 cubedsphere plots
- Added flexible time period for benchmark plotting scripts
### Changed
- Modified single_panel to vmin/vmax parameters with newer versions of matplotlib (>3.5.0)
- Modified run_benchmark script to select correct species database depending on benchmark type
- Modified filename for Ox budget
- Modified readthedocs build to use mamba instead of conda to fix build failures
- Modified benchmark plotting scripts to use a single run_benchmark.py script
- Modified benchmark categories and species database yaml files
- Fixed bug in mass conservation table percent difference

## [1.1.0] - 2021-09-22

- Added date_time.py module to help manage datetime utility functions
- Added GLYC, HAC, and pFe to benchmark categories
- Added gcpy/budget_ox.py to compute Ox budgets from 1-yr benchmarks
- Added capability to use GCHP 13.1.0+ or legacy file names in benchmark scripts
- Added new methods dataset_reader and get_dataset_mean to util.py

### Changed
- Modified benchmarking scripts to use yaml config files.
- Modified dry-run scripts to use yaml config files.
- Updated benchmark/run_1yr_fullchem_benchmark.py to call the budget_ox.py for GCC vs GCC benchmark generation.
  - NOTE: we are waiting to make sure that the GCHP benchmarks output wetdep fields before activating this feature for GCHP.
- Modified plotting methods in benchmark.py to compute the mean of datasets over the time dimension, if the "time_mean" keyword is passed.
  - This feature is used to generate annual mean plots from 1-yr benchmark output.
- Modified run_1yr_tt_benchmark.py and run_1yr_fullchem_benchmark.py to generate both annual mean and seasonal plots
- Fixed formatting and import order issues in benchmark.py, util.py, budget_ox.py, and the run_*benchmark.py scripts as identified by pylint.
- Modified budget_ox.py to use Ox instead of O3 for computing budget terms

## [1.0.3] - 2021-03-26

### Fixed
- Automatic benchmark script copying no longer overwrites existing files
- Color scales for non-global plots are no longer calculated from full global data
- Regional datasets can now be plotted with cubed-sphere datasets in plot.compare_single_level

## [1.0.2] - 2021-03-18

### Added
- Added GCPy version number and automatic script copying to benchmark scripts
- Added line clarifying lack of Windows support in ReadTheDocs

### Fixed
- Fixed benchmark month seconds calculation for GCHP in 1-month benchmark script
- Fixed label typo in benchmark script GCHP vs. GCC emission plots
- Fixed grid creation for non-global grids in plot.single_panel
- Fixed issue in get_grid_extents when maxlon was in Western Hemisphere

## [1.0.1] - 2021-02-09

### Added
- Added MSA to Sulfur benchmark category
- Added weightsdir parameter to single_panel()
- Added temporary file creation to file_regrid() to decrease memory consumption during cubed-sphere regridding

### Changed
- Removed carbon-based units from benchmark emissions tables
- Environment files now request xESMF through conda-forge rather than pip

### Fixed
- Fixed Cubed-Sphere to Lat/Lon regridding for 1-level files.
- Fixed single panel zonal mean axis selection

## [1.0.0] - 2021-01-05

### Added
- Added complete documentation to a new ReadTheDocs site
- Added conda-forge installation support
- Added file regridder for regridding NetCDF restart and output between GEOS-Chem's horizontal grid types
- Plotting now supports automatic regridding between lat/lon, cubed-sphere, and stretched-grid formats
- Added additional 1-year benchmark plotting capabilities for GCHP
- Added oh_metrics.py, which generates output using the new Metrics collection in GEOS-Chem 13.0.0
- Extra keyword arguments not defined in plotting functions are now passed to matplotlib.pyplot
- Added a command line tool for appending grid-box corners to cubed-sphere datasets
- Added support for arbitrary vertical grids in zonal mean plotting
- Added regridding functions for arbitrary vertical grids

### Changed
- Some constants in constants.py have been tweaked to match GEOS-Chem definitions
- docs/environment.yml, setup.py, and requirements.txt now reflect up-to-date GCPy library requirements
- Most docstrings now use the same format
- Various code formatting changes have been made to align with PEP8 guidelines

### Deprecated
- mean_oh_from_logs.py is replaced in functionality by oh_metrics.py for GEOS-Chem versions >=13.0.0

### Fixed
- Installation through pip (from the repositoryand conda now works correctly

### Removed
- Removed several functions and files that are no longer used, including budget_aer.py and create_budget_table()

## [0.3.1] - 2020-08-21

### Added
- Added instructions on setting PYTHONPATH to include GCPy directory when installing manually
- Added cross-dateline regional plotting capability for both lat/lon and cubed-sphere plots
- Added function to get lev dimension index that matches a requested pressure value
- Added basic up-to-date map plotting examples
- Added pip and tabulate dependencies in gcpy environment yaml file
- Added RRTMG netcdf diagnostics names for converting from bpch to nc
- Added unit string conversion for RRTMG binary diagnostics to compare easily with netcdf

### Changed
- Temporary PDFs are now generated in the system's temp directory rather than within the working directory
- environment.yml now includes version numbers to ensure compatability

### Fixed
- Fixed single panel zonal mean plotting for GCHP
- Fixed existing non-deleted examples code
- Fixed imports for out-of-scope variables

### Removed
- Removed several code examples that were out-of-date.

## [0.3.0] - 2020-07-30

### Added

- Add new function to compute budgets and create budget table that incorporates new optional features.
- Require python package tabulate for generating budget tables.
- Added parallel support for mass and budget table creation in 1-year benchmarks.
- Added capability of completely disabling parallel plotting when calling make_benchmark_*_plots functions.
- Added capability of converting concentrations to ug/m3 for benchmark plotting.
- Added new function to make benchmark wet deposition plots, previously done from function to make concentration plots.

### Changed
- Reorganized functions of GCPy into a more logical and streamlined file structure.
- Updated species_database.yml and benchmark_categories.yml for GEOS-Chem 12.9.2.
- Replaced "Plots" with "Results" in benchmark directory structure. This value is customizable in the benchmark scripts.
- Updated example scripts to use reorganized GCPy functions.
- Updated all benchmark run scripts for consistency, readability, reduced lines of code, and compatibility with reorganized and new GCPy functions

### Fixed
- Fixed documentation and rearranged argument order for diff-of-diffs plot strings.
- Fixed accidental regridding to lat/lon in comparison plots where two cubed-sphere datasets share the same resoltuion.
### Removed
- Removed budget_ops.py in deference to new make_benchmark_operations_budget function.

## [0.2.1] - 2020-05-07

### Fixed
- Fixed bugs calculating lumped species with some or all missing constituents.
- Added documentation for newer keyword arguments in benchmark.py

## [0.2.0] - 2020-05-06

### Added
- Added strat/trop exchange fluxes to 1-year benchmark output (gcpy/ste_flux.py)
- Added operations budgets to 1-year benchmark output (gcpy/budget_ops.py)
- Added seasonal mass table output for 1-year FullChemBenchmark.
- Added mean OH from log files for 1-year FullChemBenchmark (GEOS-Chem Classic only).
- Added function gcplot in core.py for creating individual (rather than six-panel) plots of GEOS-Chem data.
- 47-level model output can now be plotted in addition to the standard 72-level output.
- Added Loader=yaml.FullLoader to the yaml.load command to avoid generating excess warnings.
- Add benchmark plotting option to write concentration and emissions plots to one file
- Add gcpy testing mode for all GEOS-Chem benchmark run scripts using test data on gcgrid.
- Add function to flip and rename GCHP restart files to match GCC names and level convention.
- Add capability to generate GCHP vs GCC and GCHP vs GCHP mass tables.
- Add handling in convert_units for datasets without a time dimension.
- Add initial and final mass to GHCP radionuclide budget tables.

### Changed
- Significant difference files are now written out to the Plots/Sig_Diffs folder for the 1-year benchmarks.
- Updated file names for Pb/Be budget tables in gcpy/budgets_tt.py.
- Created separate driver routines for 1-year FullChem and TransportTracers benchmarks
- Useless warnings when creating benchmark output should now be suppressed
- Can now create benchmark plots in a single file instead of by category.
- Can now plot non-global output files from GEOS-Chem Classic.
- Can now limit plot extents using lat/lon parameters for GEOS-Chem Classic and GCHP.
- L2L regridder filenames now include the grid extent when the regridder does not span the whole globe.
- Input GEOS-Chem Classic data can now be any lat/lon resolution rather than only 4x5, 2x2.5, or 1x1.25.
- Replaced fractional difference plots ((Dev-Ref)/Ref) with ratio plots (Dev/Ref).
- Moved diff-of-diffs functionality from standalone code in the benchmark scripts to benchmark.py.
- The bottom row of diff-of-diffs plotting now shows (Dev2/Dev1)-(Ref2/Ref1) values.
- Paths in example scripts now point to /n/holyscratch01/external_repos/GEOS-CHEM instead of /n/holylfs/EXTERNAL_REPOS/GEOS-CHEM.
- Cleaned up run_1mo_benchmark.py driver scripts
- Operations budgets are now printed as Ref, Dev, Dev-Ref, %diff
- Updated examples/compare_diags.py to point to test benchmark data
- Updated benchmark_categories.yml, species_database.yml, lumped_species.yml, and emission_inventories.yml for recent changes in GEOS-Chem 12.8.0
- Update benchmark run scripts to use version strings rather than subtitle strings in tables filenames.


### Fixed
- Latitude ticks again appear in benchmark zonal mean plots.
- Colorbar tick formatting now never uses offset format, which made colorbar ticks difficult to interpret for small value ranges.
- The list of non-plotted emissions species now populates properly.
- Fixed sig diffs file creation for AOD and JValues.
- Missing values in mass tables are now NaN
- Fix area normalization issues in benchmark plotting functions when using GCHP data.

### Removed
- Removed runnable docstring content.

## [0.1.1] - 2020-02-28

### Added

- This CHANGELOG file to track notable changes in GCPy.

### Changed
- Pb210, Be7, and Be10 species are now added to species_database.yml.
- gcpy/budget_aer.py and gcpy/budget_tt.py now get molecular weights from species_database.yml.
- Updated the value of MW_AIR in constants.py to add more precision.
- gcpy/benchmark.py now writes OH metrics output to the Plots/Tables folder.
- Updated CHANGELOG.md for 0.1.1.
- Updated download_data.py to properly obtain 2 x 2.5 and nested data sets.

## [0.1.0] - 2020-02-26

### Summary

This is the first labeled version of GCPy. The primary functionality of GCPy is plotting and tabling diagnostics from GEOS-Chem. Main features include:

- Functions for comparing GEOS-Chem benchmark output for multiple versions of GEOS-Chem, including 2D plots and mass and budget table creation.
- Support for plotting benchmark output for both GEOS-Chem Classic (lat/lon data) and GCHP (cubed-sphere data).

The first official release version of GCPy, v1.0.0, will correspond with the release of GEOS-Chem 13.0.0.<|MERGE_RESOLUTION|>--- conflicted
+++ resolved
@@ -4,11 +4,12 @@
 
 The format is based on [Keep a Changelog](https://keepachangelog.com/en/1.0.0/), and this project adheres to [Semantic Versioning](https://semver.org/spec/v2.0.0.html).
 
-<<<<<<< HEAD
 ## [Unreleased] - TBD
 ### Added
 - Added GCPy environment file `docs/environment_files/gcpy_environment_py313.yml`, which is based on Python 3.13
 - Added GitHub Actions config file`.github/workflows/build-gcpy-environment-py313.yml`
+- Added `Install-Mamba-Conda.rst` ReadTheDocs supplmental guide for Mamba/Conda installation
+- Added Anaconda, PyPI, Platforms, Downloads badges to `README.md` and `docs/source/index.rst`
 
 ### Changed
 - Updated paths to regridding weights in `benchmark/config/*.yml` and `examples/diagnostics/compare_diags.yml` files
@@ -18,24 +19,14 @@
 - Updated package version information in ReadTheDocs documentation
 - Bumped dask from version 2024.5.2 to 2025.3.0 to fix a security issue (raised by @dependabot)
 - Bumped jinja2 from version 3.1.5 to 3.1.6 to fix a security issue (raised by @dependabot)
+- Edited installation instructions via Mamba/Conda to more accurately reflect the needed commands
+- Updated the ReadTheDocs "Releasing new versions" guide with info on conda-forge
 
 ### Removed
 - Removed PyPi configuration file  `docs/environment_files/gcpy_requirements.txt` and symbolic link `./requirements.txt`
 - Removed Python 3.8 from the `python-version` list in `.github/workflows/*.yml` files
-=======
-## [Unreleased] - 2025-01-29
-### Added
-- Added `Install-Mamba-Conda.rst` ReadTheDocs supplmental guide for Mamba/Conda installation
-- Added Anaconda, PyPI, Platforms, Downloads badges to `README.md` and `docs/source/index.rst`
-
-### Changed
-- Edited installation instructions via Mamba/Conda to more accurately reflect the needed commands
-- Updated the ReadTheDocs "Releasing new versions" guide with info on conda-forge
-
-### Removed
 - Remove Mamba/Conda installation instructions from `Getting-Started-from-GCPy.rst`
 - Removed "Latest pre-release" bade from `README.md` and `docs/source/index.rst`
->>>>>>> 478b6f5c
 
 ## [1.6.0] - 2025-01-29
 ### Added
