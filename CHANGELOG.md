# GCPy Changelog

All notable changes to GCPy will be documented in this file.

The format is based on [Keep a Changelog](https://keepachangelog.com/en/1.0.0/), and this project adheres to [Semantic Versioning](https://semver.org/spec/v2.0.0.html).

## [Unreleased] - TBD
### Added
<<<<<<< HEAD
- Example script `gcpy/examples/hemco/make_hemco_sa_spec.py` (creates the HEMCO standalone configuration file `HEMCO_sa_Spec.rc`)

### Changed
- Changed format of `% diff` column from `12.3e` to `12.3f` in benchmark timing tables 
- Updated `gcpy/benchmark/modules/emission_species.yml` file with emission species for GEOS-Chem 14.5.0
- Updated `gcpy/benchmark/modules/benchmark_categories.yml` with the latest categories for GEOS-Chem 14.5.0
- Updated `gcpy/benchmark/modules/lumped_species.yml` with speciations for GEOS-Chem 14.5.0 
=======
- Module `benchmark_gcclassic_stats.py` for scraping statistics from GEOS-Chem Classic cloud benchmarks
>>>>>>> a1461932

### Fixed
- Fixed formatting error in `.github/workflows/stale.yml` that caused the Mark Stale Issues action not to run
- Added brackets around `exempt-issue-labels` list in `.github/workflows/stale.yml`
- Now flag differences greater than +/- 10% in benchmark timing table outputs

## [1.5.0] - 2024-05-29
### Added
- Script `gcpy/benchmark/modules/benchmark_utils.py`, with common benchmark utility functions
- Script `gcpy/benchmark/modules/benchmark_drydep.py`, with code to create drydep velocity plots
- YAML tag `plot_drydep` in `gcpy/benchmark/config/*.yml` files
- Badge for `build-gcpy-environment` GitHub Action in `README.md`
- Badges in `docs/source/index.rst`
- GitHub action to push GCPy releases to PyPi
- Script `./release/changeVersionNumbers.sh`, used to update version numbers in various files before release
- Mamba/Conda enviroment file `docs/environment_files/read_the_docs_environment.yml`, for building ReadTheDocs documentation
- Environment files `docs/environment_files/gcpy_requirements.txt` and `docs/environment_files/read_the_docs_requirements.txt`
- New benchmark script `gcpy/benchmark/modules/benchmark_models_vs_sondes.py`
- Added fixed level budget diagnostic to budget operations table
- Function `rename_speciesconc_to_speciesconcvv` in `gcpy/benchmark/modules/benchmark_utils.py`
- Function `copy_file_to_dir` in `gcpy/util.py`.  This is a wrapper for `shutil.copyfile`.
- GitHub Action config file `.github/workflows/stale.yml`, which replaces StaleBot
- Added `gcpy/community/format_hemco_data.py` from @hannahnesser
- Added `gcpy/examples/hemco/format_hemco_demo.py` from @hannahnesser
- Added HCl to `gcpy/benchmark/modules/emission_species.yml` and GTChlorine to `gcpy/benchmark/modules/emission_inventories.yml` for GEOS-Chem 14.4.0
- Example script `gcpy/examples/working_with_files/make_mask_file.py`
- Convenience function `replace_whitespace` in `gcpy/util.py`
- Benchmark script `gcpy/benchmark/modules/benchmark_scrape_gcclassic_timers.py`
- Benchmark script `gcpy/benchmark/modules/benchmark_scrape_gchp_timers.py`
- 1-year benchmark scripts now produce GCC vs GCC and GCHP vs GCHP timing tables
- Functions `gcc_vs_gcc_dirs`, `gchp_vs_gcc_dirs`, `gchp_vs_gchp_dirs`, and `get_log_filepaths` in `gcpy/benchmark/modules/benchmark_utils.py`
- Script `gcpy/benchmark/modules/benchmark_mass_cons_table.py`, with code to create mass conservation tables
- Expanded statistics output in benchmark mass conservation tables
- Function `get_datetimes_from_filenames` in `gcpy/benchmark/modules/benchmark_utils.py`
- Function `replace_whitespace` in `gcpy/util.py`

### Changed
- Bump pip from 23.2.1 to 23.3 (dependabot suggested this)
- Bump pypdf from 3.16.1 to 3.17.0 (dependabot suggested this)
- YAML tag `operations_budget` is now `ops_budget_table` in `gcpy/benchmark/config/1yr_tt_benchmark.yml`
- Now require `matplotlib=3.8.0` in `docs/environment_files/environment.yml` (with other pegged versions)
- Now run the `stale` GitHub action at 00:00 UTC on the 1st of each month
- Renamed `docs/environment_files/environment.yml` to `gcpy_environment.yml`
- `environment.yml` links to `docs/environment_files/gcpy_environment.yml`
- `requirements.txt` links to `docs/environment_files/requirements.txt`
- Python packages for RTD documenation builds from `docs/environment_files/environment.yml`
- Script `benchmark_model_vs_obs.py` now uses grid inquiry functions from `grid.py` to return data nearest to a (lat,lon) location
- Moved routine `get_geoschem_level_metadata` to `gcpy/benchmark/modules/benchmark_utils.py`
- Refactored `get_vert_grid.py` (in `gcpy/grid.py`) to accept the `p_sfc` argument; Also never-nested the if-block logic.
- `benchmark_slurm.sh` script now saves output to a log file with the same base name as the YAML config file
- `benchmark_models_vs_obs.py` now reads the observational data paths and metadata from  `1yr_fullchem_benchmark.yml`
- Moved benchmark code from `gcpy/` to `gcpy/benchmark/modules/`
- Benchmark functions now call `rename_speciesconc_to_speciesconcvv`
- Create radionuclide, STE flux, and mass conservation tables for Ref and Dev versions in TransportTracers benchmarks
- Use new function `copy_file_to_dir` to copy the benchmark script and configuration file to the benchmark results folders
- Updated GitHub stalebot config file `stale.yml` with new issue/PR labels that should not go stale
- Updated benchmark driver scripts and config files to print GCClassic & GCHP timing information
- Updated documentation for GCPy 1.5.0 release
- Converted Github issue templates to issue forms using YAML definition files

### Fixed
- CS inquiry functions in `gcpy/cstools.py` now work properly for `xr.Dataset` and `xr.DataArray` objects
- Prevent an import error by using `seaborn-v0_8-darkgrid` in`gcpy/benchmark/modules/benchmark_models_vs_obs.py`
- `gcpy/file_regrid.py` now creates GCHP files with `DELP_DRY` instead of `DELPDRY`
- Fixed bugs in GCHP vs GCHP sections of 1-yr benchmark run scripts to allow comparison of GCHP runs with different grid resolutions
- Fixed silent bug in transport tracer benchmark GCC vs GCHP mass
  tables preventi ng them from being generated
- Import error in `gcpy/examples/diagnostics/compare_diags.py`
- Added missing `n_cores` to `gcpy/examples/diagnostics/compare_diags.yml`
- Added missing `plot_drydep` option to `gcpy/gcpy/benchmark/config/1yr_ch4_benchmark.yml`
- Add `docs/requirements.txt` symbolic link to `docs/environment_files/read_the_docs_requirements.txt` for RTD builds 
- `gcpy/file_regrid.py` now tests if `lon_bnds`, `lat_bnds` are in the dataset before trying to drop them

### Removed
- Example script `gcpy/examples/plotting/mda8_o3_timeseries.py`
- Removed `Pylint` GitHub action
- Environment file `docs/environment_files/environment.yml`
- Environment file `docs/environment_files/requirements.txt`
- Removed `awscli` from the GCPy environment; version 2 is no longer available on conda-forge or PyPi
- GitHub config files `.github/stale.yml` and `.github/no-response.yml`
- Routine `make_benchmark_mass_conservation_table` in `benchmark_funcs.py`; this is now obsolete

## [1.4.2] - 2024-01-26
### Added
- Example script `create_test_plot.py`, which can be used to check that GCPy has been installed properly
- GitHub action `build-gcpy-environment` which tests installation of the mamba environment specified in in `docs/environment_files/environment.yml`
- YAML file`docs/environment_files/testing.yml` for building an environment without pegged package versions (for testing)
- GitHub action `build-test-environment` to test the environment specified in `testing.yml`

### Changed
- `build-gcpy-environment` GitHub action now runs with several Python versions

### Fixed
- Prevent overwriting of the `results` variable when parallel plotting is deactivated (`n_cores: 1`)

## [1.4.1] - 2023-12-08
### Fixed
- Now use the proper default value for the `--weightsdir` argument to `gcpy/file_regrid.py`

## [1.4.0] - 2023-11-20
### Added
- Added C2H2 and C2H4 to `emission_species.yml`
- Updated `species_database.yml` for consistency with GEOS-Chem 14.2.0
- Added `.github/ISSUE_TEMPLATE/config.yml` file w/ Github issue options
- Added `CONTRIBUTING.md` and `SUPPORT.md`, replacing `docs/source/Contributing.rst` and `docs/source/Report_Request.rst`
- Added option to pass the benchmark type to plotting routines
- Updated `AUTHORS.txt` as of Apr 2023 (concurrent w/ GEOS-Chem 14.2.0)
- Added ReadTheDocs badge in `README.md`
- Added `.readthedocs.yaml` to configure ReadTheDocs builds
- Added cloud benchmarking YAML configuration files to `benchmark/cloud` folder
- Added `README.md` files in `gcpy/benchmark` directory structure
- Added `benchmark/modules/benchmark_models_vs_obs.py` script
- Added `benchmark/modules/GC_72_vertical_levels.csv` file
- Added `multi_index_lat` keyword to `reshape_MAPL_CS` function in `gcpy/util.py`
- Added FURA to `emission_species.yml` and `benchmark_categories.yml`
- Added new routine `format_number_for_table` in `gcpy/util.py`
- Added module `gcpy/cstools.py` with utility functions for cubed-sphere grids
- Added new routine `verify_variable_type` function in `gcpy/util.py`
- Added new routine `format_number_for_table` in `util.py`
- Added BrSALA and BrSALC to `emission_species.yml`
- Added `options:n_cores` to all benchmark YAML config files
- Added `__init__.py` files in subfolders of `gcpy/gcpy`
- `gcpy/benchmark/modules/*.py` scripts are now chmod 644
- Added `ENCODING = "UTF-8"` to `gcpy/constants.py`
- Added statement `from dask.array import Array as DaskArray` in `gcpy plot.py`
- Added SLURM run script `gcpy/benchmark/benchmark_slurm.sh`
- Added `gcpy/plot/gcpy_plot_style` style sheet for title and label default settings
- Added `gcpy/gcpy_plot_style` style sheet for title and label default settings
- Added new cubed-sphere grid inquiry functions to `gcpy/cstools.py`
- Added functions `get_ilev_coord` and `get_lev_coord` to `gcpy/grid.py`
- Add `tk` package to `docs/environment_files/environment.yml`

### Changed
- Simplified the Github issues templates into two options: `new-feature-or-discussion.md` and `question-issue.md`
- The GitHub PR template is now named `./github/PULL_REQUEST_TEMPLATE.md`
- Updated badge links in `README.md`
- Construct ops budget table filename without using the `label` argument
- Updated species_database.yml for consistency with GEOS-Chem 14.2.0
- Renamed TransportTracers species in `benchmark_categories.yml`, `run_1yr_tt_benchmark.py`, and in documentation
- YAML files in `benchmark/` have been moved to `benchmark/config`
- Models vs. O3 obs plots are now arranged by site latitude from north to south
- Routine `print_totals` now prints small and/or large numbers in scientific notation
- Truncate names in benchmark & emissions tables to improve readability
- Add TransportTracers species names to `gcpy/emissions_*.yml` files
- Now pass `n_job=config["options"]["n_cores"]` to benchmark plotting routines
- Script `benchmark.py` to `benchmark_funcs.py` to remove a name collision
- Folder `gcpy/benchmark` is now `gcpy/gcpy/benchmark`
- Folder `benchmark/modules` is now `gcpy/gcpy/benchmark/modules`
- Folder `gcpy/examples` is now `gcpy/gcpy/examples`
- Pass `sys.argv` to the `main()` routine of `run_benchmark.py`,` compare_diags.py`
- Updated `docs/environment_files/environment.yml` for MambaForge (also added `gridspec`)
- Now use `pypdf` instead of `PyPDF2` in `plot.py` and `util.py`
- Added coding suggestions made by `pylint` where possible
- Abstracted and never-nested code from `six_plot` into functions (in `plot.py`)
- Added `main()` routine to `gcpy/file_regrid.py`; Also added updates suggested by Pylint
- Fixed broken regridding code in `gcpy/file_regrid.py`; also refactored for clarity
- Rewrote `Regridding.rst` page; Confirmed that regridding examples work properly
- Now allow `plot_val` to be of type `dask.array.Array` in `plot.py` routines `six_plot` and `single_panel`
- Now add `if` statements to turn of `Parallel()` commands when `n_jobs==1`.
- Do not hardwire fontsize in `gcpy/plot.py`; get defaults from `gcpy_plot_style`
- `gcpy/plot.py` has been split up into smaller modules in the `gcpy/plot` folder
- Updated and cleaned up code in `gcpy/regrid.py`
- Example scripts`plot_single_level` and `plot_comparisons` can now accept command-line arguments
- Example scripts `plot_single_level.py`, `plot_comparisons.py`, `compare_diags.py` now handle GCHP restart files properly
- Now specify the X11 backend with by setting the `MPLBACKEND` environment variable

### Fixed
- Generalized test for GCHP or GCClassic restart file in `regrid_restart_file.py`
- Fixed bug in transport tracer benchmark mass conservation table file write
- Routine `create_display_name` now splits on only the first `_` in species & diag names
- Prevent plot panels from overlapping in six-panel plots
- Prevent colorbar tick labels from overlapping in dynamic-range ratio plots
- Updated `seaborn` plot style names to conform to the latest matplotlib
- Set `lev:positive` and/or `ilev:positive` properly in `regrid_restart_file.py` and `file_regrid.py`
- Prevent overwriting of `lev` coord in `file_regrid.py` at netCDF write time
- Fixed bug in option to allow different units when making comparison plots

### Removed
- Removed `gchp_is_pre_13_1` arguments & code from benchmarking routines
- Removed `is_pre_13_1` tags from `*_benchmark.yml` config files
- Removed `benchmark_emission_totals.ipynb`, this is obsolete
- Replaced `gcpy/benchmark/README` with `README.md`
- Removed `gcpy_test_dir` option from `examples/diagnostics/compare_diags.*`
- Removed `docs/environment_files/gchp_regridding.yml` environment file
- Removed `gcpy/gcpy/benchmark/plot_driver.sh`
- Made benchmark configuration files consistent

## [1.3.3] -- 2023-03-09
### Added
- Updated installation documentation, we now recommend users to create
  a conda environment using the `environment.yml` file
- Benchmark summary table output (intended for 1hr & 1mo benchmarks)
- Species/emissions/inventories that differ between Dev & Ref versions are now printed at the top of the benchmark emissions, inventory, and global mass tables.  if there are too many species with diffs, an alternate message is printed.
- New functions in `benchmark.py` and `util.py` to facilitate printing of the species/emissions/inventories that differ between Dev & Ref versions.
- Added new RTD documentation for installing Conda 4.12.0 with Miniconda
- Added GCHP regridding environnment file `docs/environment_files/gchp_regridding.yml`
- Added new benchmark type CH4Benchmark

### Changed
- Applied cleanup susggestions from pylint to `benchmark.py`, `util.py`, `plot.py`, `oh_metrics.py`, `ste_flux.py`
- Replaced format with f-strings in `benchmark.py`, `util.py`, `plot.py`, `oh_metrics.py`, `ste_flux.py`
- Abstract some common in `benchmark.py` into functions
- Replaced direct calls to `yaml.load` with `util.read_config.file`
- Restore tag information to benchmark `refstr` and `devstr` labels
- Add a newline to diff-of-diffs refstr and devstr if the string is too long.
- Updated GCHP regridding documentation
- Restored `ipython` and `jupyter ` to environment file `environment.yml`

## [1.3.2] -- 2022-10-25

### Fixes
- Fixed malformed version declaration for cartopy (use `==`
  instead of `=`) in setup.py.  This was preventing upload to
  conda-forge.
- Vertically flip GCHP emissions when computing transport tracers budget

## [1.3.1] -- 2022-10-25

### Changed
- Bug fix: Remove extraneous character from setup.py

## [1.3.0] -- 2022-10-25

### Added
- New features in benchmarking scripts (@lizziel, @yantosca)
  - Force garbage collection at end benchmarking functions (@yantosca)
  - Extra print statements (@lizziel)
  - Diff-of-diffs plots for 1-year benchmarks (@lizziel)
  - sparselt is now a GCPy requirement (@lizziel)
- Removed obsolete environment.yml files (@yantosca)
- Added requirements.yml to docs folder for Sphinx/RTD documentation (@yantosca)
- New regridding script `regrid_restart_file.py` (@liambindle)

### Changed
- Fixed several issues in benchmarking scripts (@laestrada, @lizziel, @yantosca)
  - Fixed bug in `budget_ox.py`; The drydep loss of Ox for GCHP was 12x too high
  - Add OMP_NUM_THREADS and OMP_STACKSIZE in `plot_driver.sh` (@yantosca)
  - Increase requested memory to 50MB in `plot_driver.sh` (@yantosca)
  - Benchmark scripts print a message upon completion (@yantosca)
  - Linted several benchmarking routines with Pylint (@yantosca)
  - Rewrote algorithm of add_lumped_species_to_dataset for speed (@yantosca)
  - Can now specify the path to species_database.yml for 1yr benchmarks (@yantosca)
  - 1-yr benchmarks now save output in subdirs of the same path (@lizziel)
  - Avoid hardwiring restart file paths in benchmark scripts (@yantosca)
  - Now use outputs_subdir tag from YAML file for paths to diagnostic files (@yantosca)
  - Now use restarts_subdir tag from YAML file for paths to restart files (@yantosca)
  - GCPy now uses proper year for dev in 1-yr benchmarks (@laestrada)
  - Fixed date string issue in benchmarking scripts (@lizziel)
  - Updates for new GCHP restart file format (@lizziel)
- Updated environment.yml with package versions that work together (@yantosca)
- Updated the AUTHORS.txt and LICENSE.txt files (@yantosca)

## [1.2.0] - 2021-09-22
### Added
- Added Parameter for single_panel to support return of all 6 cubedsphere plots
- Added flexible time period for benchmark plotting scripts
### Changed
- Modified single_panel to vmin/vmax parameters with newer versions of matplotlib (>3.5.0)
- Modified run_benchmark script to select correct species database depending on benchmark type
- Modified filename for Ox budget
- Modified readthedocs build to use mamba instead of conda to fix build failures
- Modified benchmark plotting scripts to use a single run_benchmark.py script
- Modified benchmark categories and species database yaml files
- Fixed bug in mass conservation table percent difference

## [1.1.0] - 2021-09-22

- Added date_time.py module to help manage datetime utility functions
- Added GLYC, HAC, and pFe to benchmark categories
- Added gcpy/budget_ox.py to compute Ox budgets from 1-yr benchmarks
- Added capability to use GCHP 13.1.0+ or legacy file names in benchmark scripts
- Added new methods dataset_reader and get_dataset_mean to util.py

### Changed
- Modified benchmarking scripts to use yaml config files.
- Modified dry-run scripts to use yaml config files.
- Updated benchmark/run_1yr_fullchem_benchmark.py to call the budget_ox.py for GCC vs GCC benchmark generation.
  - NOTE: we are waiting to make sure that the GCHP benchmarks output wetdep fields before activating this feature for GCHP.
- Modified plotting methods in benchmark.py to compute the mean of datasets over the time dimension, if the "time_mean" keyword is passed.
  - This feature is used to generate annual mean plots from 1-yr benchmark output.
- Modified run_1yr_tt_benchmark.py and run_1yr_fullchem_benchmark.py to generate both annual mean and seasonal plots
- Fixed formatting and import order issues in benchmark.py, util.py, budget_ox.py, and the run_*benchmark.py scripts as identified by pylint.
- Modified budget_ox.py to use Ox instead of O3 for computing budget terms

## [1.0.3] - 2021-03-26

### Fixed
- Automatic benchmark script copying no longer overwrites existing files
- Color scales for non-global plots are no longer calculated from full global data
- Regional datasets can now be plotted with cubed-sphere datasets in plot.compare_single_level

## [1.0.2] - 2021-03-18

### Added
- Added GCPy version number and automatic script copying to benchmark scripts
- Added line clarifying lack of Windows support in ReadTheDocs

### Fixed
- Fixed benchmark month seconds calculation for GCHP in 1-month benchmark script
- Fixed label typo in benchmark script GCHP vs. GCC emission plots
- Fixed grid creation for non-global grids in plot.single_panel
- Fixed issue in get_grid_extents when maxlon was in Western Hemisphere

## [1.0.1] - 2021-02-09

### Added
- Added MSA to Sulfur benchmark category
- Added weightsdir parameter to single_panel()
- Added temporary file creation to file_regrid() to decrease memory consumption during cubed-sphere regridding

### Changed
- Removed carbon-based units from benchmark emissions tables
- Environment files now request xESMF through conda-forge rather than pip

### Fixed
- Fixed Cubed-Sphere to Lat/Lon regridding for 1-level files.
- Fixed single panel zonal mean axis selection

## [1.0.0] - 2021-01-05

### Added
- Added complete documentation to a new ReadTheDocs site
- Added conda-forge installation support
- Added file regridder for regridding NetCDF restart and output between GEOS-Chem's horizontal grid types
- Plotting now supports automatic regridding between lat/lon, cubed-sphere, and stretched-grid formats
- Added additional 1-year benchmark plotting capabilities for GCHP
- Added oh_metrics.py, which generates output using the new Metrics collection in GEOS-Chem 13.0.0
- Extra keyword arguments not defined in plotting functions are now passed to matplotlib.pyplot
- Added a command line tool for appending grid-box corners to cubed-sphere datasets
- Added support for arbitrary vertical grids in zonal mean plotting
- Added regridding functions for arbitrary vertical grids

### Changed
- Some constants in constants.py have been tweaked to match GEOS-Chem definitions
- docs/environment.yml, setup.py, and requirements.txt now reflect up-to-date GCPy library requirements
- Most docstrings now use the same format
- Various code formatting changes have been made to align with PEP8 guidelines

### Deprecated
- mean_oh_from_logs.py is replaced in functionality by oh_metrics.py for GEOS-Chem versions >=13.0.0

### Fixed
- Installation through pip (from the repositoryand conda now works correctly

### Removed
- Removed several functions and files that are no longer used, including budget_aer.py and create_budget_table()

## [0.3.1] - 2020-08-21

### Added
- Added instructions on setting PYTHONPATH to include GCPy directory when installing manually
- Added cross-dateline regional plotting capability for both lat/lon and cubed-sphere plots
- Added function to get lev dimension index that matches a requested pressure value
- Added basic up-to-date map plotting examples
- Added pip and tabulate dependencies in gcpy environment yaml file
- Added RRTMG netcdf diagnostics names for converting from bpch to nc
- Added unit string conversion for RRTMG binary diagnostics to compare easily with netcdf

### Changed
- Temporary PDFs are now generated in the system's temp directory rather than within the working directory
- environment.yml now includes version numbers to ensure compatability

### Fixed
- Fixed single panel zonal mean plotting for GCHP
- Fixed existing non-deleted examples code
- Fixed imports for out-of-scope variables

### Removed
- Removed several code examples that were out-of-date.

## [0.3.0] - 2020-07-30

### Added

- Add new function to compute budgets and create budget table that incorporates new optional features.
- Require python package tabulate for generating budget tables.
- Added parallel support for mass and budget table creation in 1-year benchmarks.
- Added capability of completely disabling parallel plotting when calling make_benchmark_*_plots functions.
- Added capability of converting concentrations to ug/m3 for benchmark plotting.
- Added new function to make benchmark wet deposition plots, previously done from function to make concentration plots.

### Changed
- Reorganized functions of GCPy into a more logical and streamlined file structure.
- Updated species_database.yml and benchmark_categories.yml for GEOS-Chem 12.9.2.
- Replaced "Plots" with "Results" in benchmark directory structure. This value is customizable in the benchmark scripts.
- Updated example scripts to use reorganized GCPy functions.
- Updated all benchmark run scripts for consistency, readability, reduced lines of code, and compatibility with reorganized and new GCPy functions

### Fixed
- Fixed documentation and rearranged argument order for diff-of-diffs plot strings.
- Fixed accidental regridding to lat/lon in comparison plots where two cubed-sphere datasets share the same resoltuion.
### Removed
- Removed budget_ops.py in deference to new make_benchmark_operations_budget function.

## [0.2.1] - 2020-05-07

### Fixed
- Fixed bugs calculating lumped species with some or all missing constituents.
- Added documentation for newer keyword arguments in benchmark.py

## [0.2.0] - 2020-05-06

### Added
- Added strat/trop exchange fluxes to 1-year benchmark output (gcpy/ste_flux.py)
- Added operations budgets to 1-year benchmark output (gcpy/budget_ops.py)
- Added seasonal mass table output for 1-year FullChemBenchmark.
- Added mean OH from log files for 1-year FullChemBenchmark (GEOS-Chem Classic only).
- Added function gcplot in core.py for creating individual (rather than six-panel) plots of GEOS-Chem data.
- 47-level model output can now be plotted in addition to the standard 72-level output.
- Added Loader=yaml.FullLoader to the yaml.load command to avoid generating excess warnings.
- Add benchmark plotting option to write concentration and emissions plots to one file
- Add gcpy testing mode for all GEOS-Chem benchmark run scripts using test data on gcgrid.
- Add function to flip and rename GCHP restart files to match GCC names and level convention.
- Add capability to generate GCHP vs GCC and GCHP vs GCHP mass tables.
- Add handling in convert_units for datasets without a time dimension.
- Add initial and final mass to GHCP radionuclide budget tables.

### Changed
- Significant difference files are now written out to the Plots/Sig_Diffs folder for the 1-year benchmarks.
- Updated file names for Pb/Be budget tables in gcpy/budgets_tt.py.
- Created separate driver routines for 1-year FullChem and TransportTracers benchmarks
- Useless warnings when creating benchmark output should now be suppressed
- Can now create benchmark plots in a single file instead of by category.
- Can now plot non-global output files from GEOS-Chem Classic.
- Can now limit plot extents using lat/lon parameters for GEOS-Chem Classic and GCHP.
- L2L regridder filenames now include the grid extent when the regridder does not span the whole globe.
- Input GEOS-Chem Classic data can now be any lat/lon resolution rather than only 4x5, 2x2.5, or 1x1.25.
- Replaced fractional difference plots ((Dev-Ref)/Ref) with ratio plots (Dev/Ref).
- Moved diff-of-diffs functionality from standalone code in the benchmark scripts to benchmark.py.
- The bottom row of diff-of-diffs plotting now shows (Dev2/Dev1)-(Ref2/Ref1) values.
- Paths in example scripts now point to /n/holyscratch01/external_repos/GEOS-CHEM instead of /n/holylfs/EXTERNAL_REPOS/GEOS-CHEM.
- Cleaned up run_1mo_benchmark.py driver scripts
- Operations budgets are now printed as Ref, Dev, Dev-Ref, %diff
- Updated examples/compare_diags.py to point to test benchmark data
- Updated benchmark_categories.yml, species_database.yml, lumped_species.yml, and emission_inventories.yml for recent changes in GEOS-Chem 12.8.0
- Update benchmark run scripts to use version strings rather than subtitle strings in tables filenames.


### Fixed
- Latitude ticks again appear in benchmark zonal mean plots.
- Colorbar tick formatting now never uses offset format, which made colorbar ticks difficult to interpret for small value ranges.
- The list of non-plotted emissions species now populates properly.
- Fixed sig diffs file creation for AOD and JValues.
- Missing values in mass tables are now NaN
- Fix area normalization issues in benchmark plotting functions when using GCHP data.

### Removed
- Removed runnable docstring content.

## [0.1.1] - 2020-02-28

### Added

- This CHANGELOG file to track notable changes in GCPy.

### Changed
- Pb210, Be7, and Be10 species are now added to species_database.yml.
- gcpy/budget_aer.py and gcpy/budget_tt.py now get molecular weights from species_database.yml.
- Updated the value of MW_AIR in constants.py to add more precision.
- gcpy/benchmark.py now writes OH metrics output to the Plots/Tables folder.
- Updated CHANGELOG.md for 0.1.1.
- Updated download_data.py to properly obtain 2 x 2.5 and nested data sets.

## [0.1.0] - 2020-02-26

### Summary

This is the first labeled version of GCPy. The primary functionality of GCPy is plotting and tabling diagnostics from GEOS-Chem. Main features include:

- Functions for comparing GEOS-Chem benchmark output for multiple versions of GEOS-Chem, including 2D plots and mass and budget table creation.
- Support for plotting benchmark output for both GEOS-Chem Classic (lat/lon data) and GCHP (cubed-sphere data).

The first official release version of GCPy, v1.0.0, will correspond with the release of GEOS-Chem 13.0.0.<|MERGE_RESOLUTION|>--- conflicted
+++ resolved
@@ -6,17 +6,14 @@
 
 ## [Unreleased] - TBD
 ### Added
-<<<<<<< HEAD
 - Example script `gcpy/examples/hemco/make_hemco_sa_spec.py` (creates the HEMCO standalone configuration file `HEMCO_sa_Spec.rc`)
+- Module `benchmark_gcclassic_stats.py` for scraping statistics from GEOS-Chem Classic cloud benchmarks
 
 ### Changed
 - Changed format of `% diff` column from `12.3e` to `12.3f` in benchmark timing tables 
 - Updated `gcpy/benchmark/modules/emission_species.yml` file with emission species for GEOS-Chem 14.5.0
 - Updated `gcpy/benchmark/modules/benchmark_categories.yml` with the latest categories for GEOS-Chem 14.5.0
 - Updated `gcpy/benchmark/modules/lumped_species.yml` with speciations for GEOS-Chem 14.5.0 
-=======
-- Module `benchmark_gcclassic_stats.py` for scraping statistics from GEOS-Chem Classic cloud benchmarks
->>>>>>> a1461932
 
 ### Fixed
 - Fixed formatting error in `.github/workflows/stale.yml` that caused the Mark Stale Issues action not to run
