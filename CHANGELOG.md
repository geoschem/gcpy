# GCPy Changelog

All notable changes to GCPy will be documented in this file.

The format is based on [Keep a Changelog](https://keepachangelog.com/en/1.0.0/), and this project adheres to [Semantic Versioning](https://semver.org/spec/v2.0.0.html).

## [Unreleased] - TBD
### Added
- Script `gcpy/benchmark/modules/benchmark_utils.py`, with common benchmark utility functions
- Script `gcpy/benchmark/modules/benchmark_drydep.py`, with code to create drydep velocity plots
- YAML tag `plot_drydep` in `gcpy/benchmark/config/*.yml` files
- Badge for `build-gcpy-environment` GitHub Action in `README.md`
- Badges in `docs/source/index.rst`
- GitHub action to push GCPy releases to PyPi
- Script `./release/changeVersionNumbers.sh`, used to update version numbers in various files before release
- Mamba/Conda enviroment file `docs/environment_files/read_the_docs_environment.yml`, for building ReadTheDocs documentation
- Environment files `docs/environment_files/gcpy_requirements.txt` and `docs/environment_files/read_the_docs_requirements.txt`
- New benchmark script `gcpy/benchmark/modules/benchmark_models_vs_sondes.py`
- Added fixed level budget diagnostic to budget operations table
- Function `rename_speciesconc_to_speciesconcvv` in `gcpy/benchmark/modules/benchmark_utils.py`
- Function `copy_file_to_dir` in `gcpy/util.py`.  This is a wrapper for `shutil.copyfile`.
<<<<<<< HEAD
- GitHub Action config file `.github/workflows/stale.yml`, which replaces StaleBot
- Added `gcpy/community/format_hemco_data.py` from @hannahnesser
- Added `gcpy/examples/hemco/format_hemco_demo.py` from @hannahnesser
- Added HCl to `gcpy/benchmark/modules/emission_species.yml` and GTChlorine to `gcpy/benchmark/modules/emission_inventories.yml` for GEOS-Chem 14.4.0
- Example script `gcpy/examples/working_with_files/make_mask_file.py`
- Convenience function `replace_whitespace` in `gcpy/util.py`
- Benchmark script `gcpy/benchmark/modules/benchmark_scrape_gcclassic_timers.py`
- Benchmark script `gcpy/benchmark/modules/benchmark_scrape_gchp_timers.py`
- 1-year benchmark scripts now produce GCC vs GCC and GCHP vs GCHP timing tables
- Functions `gcc_vs_gcc_dirs`, `gchp_vs_gcc_dirs`, `gchp_vs_gchp_dirs`, and `get_log_filepaths` in `gcpy/benchmark/modules/benchmark_utils.py`
=======
- Script `gcpy/benchmark/modules/benchmark_mass_cons_table.py`, with code to create mass conservation tables
- Expanded statistics output in benchmark mass conservation tables
- Function `get_datetimes_from_filenames` in `gcpy/benchmark/modules/benchmark_utils.py`
- Function `replace_whitespace` in `gcpy/util.py`
>>>>>>> af8ef64b

### Changed
- Bump pip from 23.2.1 to 23.3 (dependabot suggested this)
- Bump pypdf from 3.16.1 to 3.17.0 (dependabot suggested this)
- YAML tag `operations_budget` is now `ops_budget_table` in `gcpy/benchmark/config/1yr_tt_benchmark.yml`
- Now require `matplotlib=3.8.0` in `docs/environment_files/environment.yml` (with other pegged versions)
- Now run the `stale` GitHub action at 00:00 UTC on the 1st of each month
- Renamed `docs/environment_files/environment.yml` to `gcpy_environment.yml`
- `environment.yml` links to `docs/environment_files/gcpy_environment.yml`
- `requirements.txt` links to `docs/environment_files/requirements.txt`
- Python packages for RTD documenation builds from `docs/environment_files/environment.yml`
- Script `benchmark_model_vs_obs.py` now uses grid inquiry functions from `grid.py` to return data nearest to a (lat,lon) location
- Moved routine `get_geoschem_level_metadata` to `gcpy/benchmark/modules/benchmark_utils.py`
- Refactored `get_vert_grid.py` (in `gcpy/grid.py`) to accept the `p_sfc` argument; Also never-nested the if-block logic.
- `benchmark_slurm.sh` script now saves output to a log file with the same base name as the YAML config file
- `benchmark_models_vs_obs.py` now reads the observational data paths and metadata from  `1yr_fullchem_benchmark.yml`
- Moved benchmark code from `gcpy/` to `gcpy/benchmark/modules/`
- Benchmark functions now call `rename_speciesconc_to_speciesconcvv`
- Create radionuclide, STE flux, and mass conservation tables for Ref and Dev versions in TransportTracers benchmarks
- Use new function `copy_file_to_dir` to copy the benchmark script and configuration file to the benchmark results folders
- Updated GitHub stalebot config file `stale.yml` with new issue/PR labels that should not go stale
- Updated benchmark driver scripts and config files to print GCClassic & GCHP timing information 
  
### Fixed
- CS inquiry functions in `gcpy/cstools.py` now work properly for `xr.Dataset` and `xr.DataArray` objects
- Prevent an import error by using `seaborn-v0_8-darkgrid` in`gcpy/benchmark/modules/benchmark_models_vs_obs.py`
- `gcpy/file_regrid.py` now creates GCHP files with `DELP_DRY` instead of `DELPDRY`
- Fixed bugs in GCHP vs GCHP sections of 1-yr benchmark run scripts to allow comparison of GCHP runs with different grid resolutions
- Fixed silent bug in transport tracer benchmark GCC vs GCHP mass
  tables preventi ng them from being generated
- Import error in `gcpy/examples/diagnostics/compare_diags.py`
- Added missing `n_cores` to `gcpy/examples/diagnostics/compare_diags.yml`
- Added missing `plot_drydep` option to `gcpy/gcpy/benchmark/config/1yr_ch4_benchmark.yml`
- Add `docs/requirements.txt` symbolic link to `docs/environment_files/read_the_docs_requirements.txt` for RTD builds 
- `gcpy/file_regrid.py` now tests if `lon_bnds`, `lat_bnds` are in the dataset before trying to drop them

### Removed
- Example script `gcpy/examples/plotting/mda8_o3_timeseries.py`
- Removed `Pylint` GitHub action
- Environment file `docs/environment_files/environment.yml`
- Environment file `docs/environment_files/requirements.txt`
- Removed `awscli` from the GCPy environment; version 2 is no longer available on conda-forge or PyPi
<<<<<<< HEAD
- GitHub config files `.github/stale.yml` and `.github/no-response.yml`
=======
- Routine `make_benchmark_mass_conservation_table` in `benchmark_funcs.py`; this is now obsolete
>>>>>>> af8ef64b

## [1.4.2] - 2024-01-26
### Added
- Example script `create_test_plot.py`, which can be used to check that GCPy has been installed properly
- GitHub action `build-gcpy-environment` which tests installation of the mamba environment specified in in `docs/environment_files/environment.yml`
- YAML file`docs/environment_files/testing.yml` for building an environment without pegged package versions (for testing)
- GitHub action `build-test-environment` to test the environment specified in `testing.yml`

### Changed
- `build-gcpy-environment` GitHub action now runs with several Python versions

### Fixed
- Prevent overwriting of the `results` variable when parallel plotting is deactivated (`n_cores: 1`)

## [1.4.1] - 2023-12-08
### Fixed
- Now use the proper default value for the `--weightsdir` argument to `gcpy/file_regrid.py`

## [1.4.0] - 2023-11-20
### Added
- Added C2H2 and C2H4 to `emission_species.yml`
- Updated `species_database.yml` for consistency with GEOS-Chem 14.2.0
- Added `.github/ISSUE_TEMPLATE/config.yml` file w/ Github issue options
- Added `CONTRIBUTING.md` and `SUPPORT.md`, replacing `docs/source/Contributing.rst` and `docs/source/Report_Request.rst`
- Added option to pass the benchmark type to plotting routines
- Updated `AUTHORS.txt` as of Apr 2023 (concurrent w/ GEOS-Chem 14.2.0)
- Added ReadTheDocs badge in `README.md`
- Added `.readthedocs.yaml` to configure ReadTheDocs builds
- Added cloud benchmarking YAML configuration files to `benchmark/cloud` folder
- Added `README.md` files in `gcpy/benchmark` directory structure
- Added `benchmark/modules/benchmark_models_vs_obs.py` script
- Added `benchmark/modules/GC_72_vertical_levels.csv` file
- Added `multi_index_lat` keyword to `reshape_MAPL_CS` function in `gcpy/util.py`
- Added FURA to `emission_species.yml` and `benchmark_categories.yml`
- Added new routine `format_number_for_table` in `gcpy/util.py`
- Added module `gcpy/cstools.py` with utility functions for cubed-sphere grids
- Added new routine `verify_variable_type` function in `gcpy/util.py`
- Added new routine `format_number_for_table` in `util.py`
- Added BrSALA and BrSALC to `emission_species.yml`
- Added `options:n_cores` to all benchmark YAML config files
- Added `__init__.py` files in subfolders of `gcpy/gcpy`
- `gcpy/benchmark/modules/*.py` scripts are now chmod 644
- Added `ENCODING = "UTF-8"` to `gcpy/constants.py`
- Added statement `from dask.array import Array as DaskArray` in `gcpy plot.py`
- Added SLURM run script `gcpy/benchmark/benchmark_slurm.sh`
- Added `gcpy/plot/gcpy_plot_style` style sheet for title and label default settings
- Added `gcpy/gcpy_plot_style` style sheet for title and label default settings
- Added new cubed-sphere grid inquiry functions to `gcpy/cstools.py`
- Added functions `get_ilev_coord` and `get_lev_coord` to `gcpy/grid.py`
- Add `tk` package to `docs/environment_files/environment.yml`

### Changed
- Simplified the Github issues templates into two options: `new-feature-or-discussion.md` and `question-issue.md`
- The GitHub PR template is now named `./github/PULL_REQUEST_TEMPLATE.md`
- Updated badge links in `README.md`
- Construct ops budget table filename without using the `label` argument
- Updated species_database.yml for consistency with GEOS-Chem 14.2.0
- Renamed TransportTracers species in `benchmark_categories.yml`, `run_1yr_tt_benchmark.py`, and in documentation
- YAML files in `benchmark/` have been moved to `benchmark/config`
- Models vs. O3 obs plots are now arranged by site latitude from north to south
- Routine `print_totals` now prints small and/or large numbers in scientific notation
- Truncate names in benchmark & emissions tables to improve readability
- Add TransportTracers species names to `gcpy/emissions_*.yml` files
- Now pass `n_job=config["options"]["n_cores"]` to benchmark plotting routines
- Script `benchmark.py` to `benchmark_funcs.py` to remove a name collision
- Folder `gcpy/benchmark` is now `gcpy/gcpy/benchmark`
- Folder `benchmark/modules` is now `gcpy/gcpy/benchmark/modules`
- Folder `gcpy/examples` is now `gcpy/gcpy/examples`
- Pass `sys.argv` to the `main()` routine of `run_benchmark.py`,` compare_diags.py`
- Updated `docs/environment_files/environment.yml` for MambaForge (also added `gridspec`)
- Now use `pypdf` instead of `PyPDF2` in `plot.py` and `util.py`
- Added coding suggestions made by `pylint` where possible
- Abstracted and never-nested code from `six_plot` into functions (in `plot.py`)
- Added `main()` routine to `gcpy/file_regrid.py`; Also added updates suggested by Pylint
- Fixed broken regridding code in `gcpy/file_regrid.py`; also refactored for clarity
- Rewrote `Regridding.rst` page; Confirmed that regridding examples work properly
- Now allow `plot_val` to be of type `dask.array.Array` in `plot.py` routines `six_plot` and `single_panel`
- Now add `if` statements to turn of `Parallel()` commands when `n_jobs==1`.
- Do not hardwire fontsize in `gcpy/plot.py`; get defaults from `gcpy_plot_style`
- `gcpy/plot.py` has been split up into smaller modules in the `gcpy/plot` folder
- Updated and cleaned up code in `gcpy/regrid.py`
- Example scripts`plot_single_level` and `plot_comparisons` can now accept command-line arguments
- Example scripts `plot_single_level.py`, `plot_comparisons.py`, `compare_diags.py` now handle GCHP restart files properly
- Now specify the X11 backend with by setting the `MPLBACKEND` environment variable

### Fixed
- Generalized test for GCHP or GCClassic restart file in `regrid_restart_file.py`
- Fixed bug in transport tracer benchmark mass conservation table file write
- Routine `create_display_name` now splits on only the first `_` in species & diag names
- Prevent plot panels from overlapping in six-panel plots
- Prevent colorbar tick labels from overlapping in dynamic-range ratio plots
- Updated `seaborn` plot style names to conform to the latest matplotlib
- Set `lev:positive` and/or `ilev:positive` properly in `regrid_restart_file.py` and `file_regrid.py`
- Prevent overwriting of `lev` coord in `file_regrid.py` at netCDF write time
- Fixed bug in option to allow different units when making comparison plots

### Removed
- Removed `gchp_is_pre_13_1` arguments & code from benchmarking routines
- Removed `is_pre_13_1` tags from `*_benchmark.yml` config files
- Removed `benchmark_emission_totals.ipynb`, this is obsolete
- Replaced `gcpy/benchmark/README` with `README.md`
- Removed `gcpy_test_dir` option from `examples/diagnostics/compare_diags.*`
- Removed `docs/environment_files/gchp_regridding.yml` environment file
- Removed `gcpy/gcpy/benchmark/plot_driver.sh`
- Made benchmark configuration files consistent

## [1.3.3] -- 2023-03-09
### Added
- Updated installation documentation, we now recommend users to create
  a conda environment using the `environment.yml` file
- Benchmark summary table output (intended for 1hr & 1mo benchmarks)
- Species/emissions/inventories that differ between Dev & Ref versions are now printed at the top of the benchmark emissions, inventory, and global mass tables.  if there are too many species with diffs, an alternate message is printed.
- New functions in `benchmark.py` and `util.py` to facilitate printing of the species/emissions/inventories that differ between Dev & Ref versions.
- Added new RTD documentation for installing Conda 4.12.0 with Miniconda
- Added GCHP regridding environnment file `docs/environment_files/gchp_regridding.yml`
- Added new benchmark type CH4Benchmark

### Changed
- Applied cleanup susggestions from pylint to `benchmark.py`, `util.py`, `plot.py`, `oh_metrics.py`, `ste_flux.py`
- Replaced format with f-strings in `benchmark.py`, `util.py`, `plot.py`, `oh_metrics.py`, `ste_flux.py`
- Abstract some common in `benchmark.py` into functions
- Replaced direct calls to `yaml.load` with `util.read_config.file`
- Restore tag information to benchmark `refstr` and `devstr` labels
- Add a newline to diff-of-diffs refstr and devstr if the string is too long.
- Updated GCHP regridding documentation
- Restored `ipython` and `jupyter ` to environment file `environment.yml`

## [1.3.2] -- 2022-10-25

### Fixes
- Fixed malformed version declaration for cartopy (use `==`
  instead of `=`) in setup.py.  This was preventing upload to
  conda-forge.
- Vertically flip GCHP emissions when computing transport tracers budget

## [1.3.1] -- 2022-10-25

### Changed
- Bug fix: Remove extraneous character from setup.py

## [1.3.0] -- 2022-10-25

### Added
- New features in benchmarking scripts (@lizziel, @yantosca)
  - Force garbage collection at end benchmarking functions (@yantosca)
  - Extra print statements (@lizziel)
  - Diff-of-diffs plots for 1-year benchmarks (@lizziel)
  - sparselt is now a GCPy requirement (@lizziel)
- Removed obsolete environment.yml files (@yantosca)
- Added requirements.yml to docs folder for Sphinx/RTD documentation (@yantosca)
- New regridding script `regrid_restart_file.py` (@liambindle)

### Changed
- Fixed several issues in benchmarking scripts (@laestrada, @lizziel, @yantosca)
  - Fixed bug in `budget_ox.py`; The drydep loss of Ox for GCHP was 12x too high
  - Add OMP_NUM_THREADS and OMP_STACKSIZE in `plot_driver.sh` (@yantosca)
  - Increase requested memory to 50MB in `plot_driver.sh` (@yantosca)
  - Benchmark scripts print a message upon completion (@yantosca)
  - Linted several benchmarking routines with Pylint (@yantosca)
  - Rewrote algorithm of add_lumped_species_to_dataset for speed (@yantosca)
  - Can now specify the path to species_database.yml for 1yr benchmarks (@yantosca)
  - 1-yr benchmarks now save output in subdirs of the same path (@lizziel)
  - Avoid hardwiring restart file paths in benchmark scripts (@yantosca)
  - Now use outputs_subdir tag from YAML file for paths to diagnostic files (@yantosca)
  - Now use restarts_subdir tag from YAML file for paths to restart files (@yantosca)
  - GCPy now uses proper year for dev in 1-yr benchmarks (@laestrada)
  - Fixed date string issue in benchmarking scripts (@lizziel)
  - Updates for new GCHP restart file format (@lizziel)
- Updated environment.yml with package versions that work together (@yantosca)
- Updated the AUTHORS.txt and LICENSE.txt files (@yantosca)

## [1.2.0] - 2021-09-22
### Added
- Added Parameter for single_panel to support return of all 6 cubedsphere plots
- Added flexible time period for benchmark plotting scripts
### Changed
- Modified single_panel to vmin/vmax parameters with newer versions of matplotlib (>3.5.0)
- Modified run_benchmark script to select correct species database depending on benchmark type
- Modified filename for Ox budget
- Modified readthedocs build to use mamba instead of conda to fix build failures
- Modified benchmark plotting scripts to use a single run_benchmark.py script
- Modified benchmark categories and species database yaml files
- Fixed bug in mass conservation table percent difference

## [1.1.0] - 2021-09-22

- Added date_time.py module to help manage datetime utility functions
- Added GLYC, HAC, and pFe to benchmark categories
- Added gcpy/budget_ox.py to compute Ox budgets from 1-yr benchmarks
- Added capability to use GCHP 13.1.0+ or legacy file names in benchmark scripts
- Added new methods dataset_reader and get_dataset_mean to util.py

### Changed
- Modified benchmarking scripts to use yaml config files.
- Modified dry-run scripts to use yaml config files.
- Updated benchmark/run_1yr_fullchem_benchmark.py to call the budget_ox.py for GCC vs GCC benchmark generation.
  - NOTE: we are waiting to make sure that the GCHP benchmarks output wetdep fields before activating this feature for GCHP.
- Modified plotting methods in benchmark.py to compute the mean of datasets over the time dimension, if the "time_mean" keyword is passed.
  - This feature is used to generate annual mean plots from 1-yr benchmark output.
- Modified run_1yr_tt_benchmark.py and run_1yr_fullchem_benchmark.py to generate both annual mean and seasonal plots
- Fixed formatting and import order issues in benchmark.py, util.py, budget_ox.py, and the run_*benchmark.py scripts as identified by pylint.
- Modified budget_ox.py to use Ox instead of O3 for computing budget terms

## [1.0.3] - 2021-03-26

### Fixed
- Automatic benchmark script copying no longer overwrites existing files
- Color scales for non-global plots are no longer calculated from full global data
- Regional datasets can now be plotted with cubed-sphere datasets in plot.compare_single_level

## [1.0.2] - 2021-03-18

### Added
- Added GCPy version number and automatic script copying to benchmark scripts
- Added line clarifying lack of Windows support in ReadTheDocs

### Fixed
- Fixed benchmark month seconds calculation for GCHP in 1-month benchmark script
- Fixed label typo in benchmark script GCHP vs. GCC emission plots
- Fixed grid creation for non-global grids in plot.single_panel
- Fixed issue in get_grid_extents when maxlon was in Western Hemisphere

## [1.0.1] - 2021-02-09

### Added
- Added MSA to Sulfur benchmark category
- Added weightsdir parameter to single_panel()
- Added temporary file creation to file_regrid() to decrease memory consumption during cubed-sphere regridding

### Changed
- Removed carbon-based units from benchmark emissions tables
- Environment files now request xESMF through conda-forge rather than pip

### Fixed
- Fixed Cubed-Sphere to Lat/Lon regridding for 1-level files.
- Fixed single panel zonal mean axis selection

## [1.0.0] - 2021-01-05

### Added
- Added complete documentation to a new ReadTheDocs site
- Added conda-forge installation support
- Added file regridder for regridding NetCDF restart and output between GEOS-Chem's horizontal grid types
- Plotting now supports automatic regridding between lat/lon, cubed-sphere, and stretched-grid formats
- Added additional 1-year benchmark plotting capabilities for GCHP
- Added oh_metrics.py, which generates output using the new Metrics collection in GEOS-Chem 13.0.0
- Extra keyword arguments not defined in plotting functions are now passed to matplotlib.pyplot
- Added a command line tool for appending grid-box corners to cubed-sphere datasets
- Added support for arbitrary vertical grids in zonal mean plotting
- Added regridding functions for arbitrary vertical grids

### Changed
- Some constants in constants.py have been tweaked to match GEOS-Chem definitions
- docs/environment.yml, setup.py, and requirements.txt now reflect up-to-date GCPy library requirements
- Most docstrings now use the same format
- Various code formatting changes have been made to align with PEP8 guidelines

### Deprecated
- mean_oh_from_logs.py is replaced in functionality by oh_metrics.py for GEOS-Chem versions >=13.0.0

### Fixed
- Installation through pip (from the repositoryand conda now works correctly

### Removed
- Removed several functions and files that are no longer used, including budget_aer.py and create_budget_table()

## [0.3.1] - 2020-08-21

### Added
- Added instructions on setting PYTHONPATH to include GCPy directory when installing manually
- Added cross-dateline regional plotting capability for both lat/lon and cubed-sphere plots
- Added function to get lev dimension index that matches a requested pressure value
- Added basic up-to-date map plotting examples
- Added pip and tabulate dependencies in gcpy environment yaml file
- Added RRTMG netcdf diagnostics names for converting from bpch to nc
- Added unit string conversion for RRTMG binary diagnostics to compare easily with netcdf

### Changed
- Temporary PDFs are now generated in the system's temp directory rather than within the working directory
- environment.yml now includes version numbers to ensure compatability

### Fixed
- Fixed single panel zonal mean plotting for GCHP
- Fixed existing non-deleted examples code
- Fixed imports for out-of-scope variables

### Removed
- Removed several code examples that were out-of-date.

## [0.3.0] - 2020-07-30

### Added

- Add new function to compute budgets and create budget table that incorporates new optional features.
- Require python package tabulate for generating budget tables.
- Added parallel support for mass and budget table creation in 1-year benchmarks.
- Added capability of completely disabling parallel plotting when calling make_benchmark_*_plots functions.
- Added capability of converting concentrations to ug/m3 for benchmark plotting.
- Added new function to make benchmark wet deposition plots, previously done from function to make concentration plots.

### Changed
- Reorganized functions of GCPy into a more logical and streamlined file structure.
- Updated species_database.yml and benchmark_categories.yml for GEOS-Chem 12.9.2.
- Replaced "Plots" with "Results" in benchmark directory structure. This value is customizable in the benchmark scripts.
- Updated example scripts to use reorganized GCPy functions.
- Updated all benchmark run scripts for consistency, readability, reduced lines of code, and compatibility with reorganized and new GCPy functions

### Fixed
- Fixed documentation and rearranged argument order for diff-of-diffs plot strings.
- Fixed accidental regridding to lat/lon in comparison plots where two cubed-sphere datasets share the same resoltuion.
### Removed
- Removed budget_ops.py in deference to new make_benchmark_operations_budget function.

## [0.2.1] - 2020-05-07

### Fixed
- Fixed bugs calculating lumped species with some or all missing constituents.
- Added documentation for newer keyword arguments in benchmark.py

## [0.2.0] - 2020-05-06

### Added
- Added strat/trop exchange fluxes to 1-year benchmark output (gcpy/ste_flux.py)
- Added operations budgets to 1-year benchmark output (gcpy/budget_ops.py)
- Added seasonal mass table output for 1-year FullChemBenchmark.
- Added mean OH from log files for 1-year FullChemBenchmark (GEOS-Chem Classic only).
- Added function gcplot in core.py for creating individual (rather than six-panel) plots of GEOS-Chem data.
- 47-level model output can now be plotted in addition to the standard 72-level output.
- Added Loader=yaml.FullLoader to the yaml.load command to avoid generating excess warnings.
- Add benchmark plotting option to write concentration and emissions plots to one file
- Add gcpy testing mode for all GEOS-Chem benchmark run scripts using test data on gcgrid.
- Add function to flip and rename GCHP restart files to match GCC names and level convention.
- Add capability to generate GCHP vs GCC and GCHP vs GCHP mass tables.
- Add handling in convert_units for datasets without a time dimension.
- Add initial and final mass to GHCP radionuclide budget tables.

### Changed
- Significant difference files are now written out to the Plots/Sig_Diffs folder for the 1-year benchmarks.
- Updated file names for Pb/Be budget tables in gcpy/budgets_tt.py.
- Created separate driver routines for 1-year FullChem and TransportTracers benchmarks
- Useless warnings when creating benchmark output should now be suppressed
- Can now create benchmark plots in a single file instead of by category.
- Can now plot non-global output files from GEOS-Chem Classic.
- Can now limit plot extents using lat/lon parameters for GEOS-Chem Classic and GCHP.
- L2L regridder filenames now include the grid extent when the regridder does not span the whole globe.
- Input GEOS-Chem Classic data can now be any lat/lon resolution rather than only 4x5, 2x2.5, or 1x1.25.
- Replaced fractional difference plots ((Dev-Ref)/Ref) with ratio plots (Dev/Ref).
- Moved diff-of-diffs functionality from standalone code in the benchmark scripts to benchmark.py.
- The bottom row of diff-of-diffs plotting now shows (Dev2/Dev1)-(Ref2/Ref1) values.
- Paths in example scripts now point to /n/holyscratch01/external_repos/GEOS-CHEM instead of /n/holylfs/EXTERNAL_REPOS/GEOS-CHEM.
- Cleaned up run_1mo_benchmark.py driver scripts
- Operations budgets are now printed as Ref, Dev, Dev-Ref, %diff
- Updated examples/compare_diags.py to point to test benchmark data
- Updated benchmark_categories.yml, species_database.yml, lumped_species.yml, and emission_inventories.yml for recent changes in GEOS-Chem 12.8.0
- Update benchmark run scripts to use version strings rather than subtitle strings in tables filenames.


### Fixed
- Latitude ticks again appear in benchmark zonal mean plots.
- Colorbar tick formatting now never uses offset format, which made colorbar ticks difficult to interpret for small value ranges.
- The list of non-plotted emissions species now populates properly.
- Fixed sig diffs file creation for AOD and JValues.
- Missing values in mass tables are now NaN
- Fix area normalization issues in benchmark plotting functions when using GCHP data.

### Removed
- Removed runnable docstring content.

## [0.1.1] - 2020-02-28

### Added

- This CHANGELOG file to track notable changes in GCPy.

### Changed
- Pb210, Be7, and Be10 species are now added to species_database.yml.
- gcpy/budget_aer.py and gcpy/budget_tt.py now get molecular weights from species_database.yml.
- Updated the value of MW_AIR in constants.py to add more precision.
- gcpy/benchmark.py now writes OH metrics output to the Plots/Tables folder.
- Updated CHANGELOG.md for 0.1.1.
- Updated download_data.py to properly obtain 2 x 2.5 and nested data sets.

## [0.1.0] - 2020-02-26

### Summary

This is the first labeled version of GCPy. The primary functionality of GCPy is plotting and tabling diagnostics from GEOS-Chem. Main features include:

- Functions for comparing GEOS-Chem benchmark output for multiple versions of GEOS-Chem, including 2D plots and mass and budget table creation.
- Support for plotting benchmark output for both GEOS-Chem Classic (lat/lon data) and GCHP (cubed-sphere data).

The first official release version of GCPy, v1.0.0, will correspond with the release of GEOS-Chem 13.0.0.<|MERGE_RESOLUTION|>--- conflicted
+++ resolved
@@ -19,7 +19,6 @@
 - Added fixed level budget diagnostic to budget operations table
 - Function `rename_speciesconc_to_speciesconcvv` in `gcpy/benchmark/modules/benchmark_utils.py`
 - Function `copy_file_to_dir` in `gcpy/util.py`.  This is a wrapper for `shutil.copyfile`.
-<<<<<<< HEAD
 - GitHub Action config file `.github/workflows/stale.yml`, which replaces StaleBot
 - Added `gcpy/community/format_hemco_data.py` from @hannahnesser
 - Added `gcpy/examples/hemco/format_hemco_demo.py` from @hannahnesser
@@ -30,12 +29,10 @@
 - Benchmark script `gcpy/benchmark/modules/benchmark_scrape_gchp_timers.py`
 - 1-year benchmark scripts now produce GCC vs GCC and GCHP vs GCHP timing tables
 - Functions `gcc_vs_gcc_dirs`, `gchp_vs_gcc_dirs`, `gchp_vs_gchp_dirs`, and `get_log_filepaths` in `gcpy/benchmark/modules/benchmark_utils.py`
-=======
 - Script `gcpy/benchmark/modules/benchmark_mass_cons_table.py`, with code to create mass conservation tables
 - Expanded statistics output in benchmark mass conservation tables
 - Function `get_datetimes_from_filenames` in `gcpy/benchmark/modules/benchmark_utils.py`
 - Function `replace_whitespace` in `gcpy/util.py`
->>>>>>> af8ef64b
 
 ### Changed
 - Bump pip from 23.2.1 to 23.3 (dependabot suggested this)
@@ -78,11 +75,8 @@
 - Environment file `docs/environment_files/environment.yml`
 - Environment file `docs/environment_files/requirements.txt`
 - Removed `awscli` from the GCPy environment; version 2 is no longer available on conda-forge or PyPi
-<<<<<<< HEAD
 - GitHub config files `.github/stale.yml` and `.github/no-response.yml`
-=======
 - Routine `make_benchmark_mass_conservation_table` in `benchmark_funcs.py`; this is now obsolete
->>>>>>> af8ef64b
 
 ## [1.4.2] - 2024-01-26
 ### Added
