# GCPy Changelog

All notable changes to GCPy will be documented in this file.

The format is based on [Keep a Changelog](https://keepachangelog.com/en/1.0.0/), and this project adheres to [Semantic Versioning](https://semver.org/spec/v2.0.0.html).

## [Unreleased] - TBD
### Added
<<<<<<< HEAD
- Script `gcpy/benchmark/modules/benchmark_utils.py`, with common benchmark utility functions
- Script `gcpy/benchmark/modules/benchmark_drydep.py`, with code to create drydep velocity plots
- YAML tag `plot_drydep` in `gcpy/benchmark/config/*.yml` files
=======
- Badge for `build-gcpy-environment` GitHub Action in `README.md`
- Badges in `docs/source/index.rst`
- GitHub action to push GCPy releases to PyPi
- Script `./release/changeVersionNumbers.sh`, used to update version numbers in various files befor release
>>>>>>> e95ba4d6

### Changed
- Bump pip from 23.2.1 to 23.3 (dependabot suggested this)
- Bump pypdf from 3.16.1 to 3.17.0 (dependabot suggested this)
- YAML tag `operations_budget` is now `ops_budget_table` in `gcpy/benchmark/config/1yr_tt_benchmark.yml`

### Fixed
- CS inquiry functions in `gcpy/cstools.py` now work properly for `xr.Dataset` and `xr.DataArray` objects
- Prevent an import error by using `seaborn-v0_8-darkgrid` in`gcpy/benchmark/modules/benchmark_models_vs_obs.py`

## [1.4.2] - 2024-01-26
### Added
- Example script `create_test_plot.py`, which can be used to check that GCPy has been installed properly
- GitHub action `build-gcpy-environment` which tests installation of the mamba environment specified in in `docs/environment_files/environment.yml`
- YAML file`docs/environment_files/testing.yml` for building an environment without pegged package versions (for testing)
- GitHub action `build-test-environment` to test the environment specified in `testing.yml`

### Changed
- `build-gcpy-environment` GitHub action now runs with several Python versions 

### Fixed
- Prevent overwriting of the `results` variable when parallel plotting is deactivated (`n_cores: 1`)

## [1.4.1] - 2023-12-08
### Fixed
- Now use the proper default value for the `--weightsdir` argument to `gcpy/file_regrid.py`

## [1.4.0] - 2023-11-20
### Added
- Added C2H2 and C2H4 to `emission_species.yml`
- Updated `species_database.yml` for consistency with GEOS-Chem 14.2.0
- Added `.github/ISSUE_TEMPLATE/config.yml` file w/ Github issue options
- Added `CONTRIBUTING.md` and `SUPPORT.md`, replacing `docs/source/Contributing.rst` and `docs/source/Report_Request.rst`
- Added option to pass the benchmark type to plotting routines
- Updated `AUTHORS.txt` as of Apr 2023 (concurrent w/ GEOS-Chem 14.2.0)
- Added ReadTheDocs badge in `README.md`
- Added `.readthedocs.yaml` to configure ReadTheDocs builds
- Added cloud benchmarking YAML configuration files to `benchmark/cloud` folder
- Added `README.md` files in `gcpy/benchmark` directory structure
- Added `benchmark/modules/benchmark_models_vs_obs.py` script
- Added `benchmark/modules/GC_72_vertical_levels.csv` file
- Added `multi_index_lat` keyword to `reshape_MAPL_CS` function in `gcpy/util.py`
- Added FURA to `emission_species.yml` and `benchmark_categories.yml`
- Added new routine `format_number_for_table` in `gcpy/util.py`
- Added module `gcpy/cstools.py` with utility functions for cubed-sphere grids
- Added new routine `verify_variable_type` function in `gcpy/util.py`
- Added new routine `format_number_for_table` in `util.py`
- Added BrSALA and BrSALC to `emission_species.yml`
- Added `options:n_cores` to all benchmark YAML config files
- Added `__init__.py` files in subfolders of `gcpy/gcpy`
- `gcpy/benchmark/modules/*.py` scripts are now chmod 644
- Added `ENCODING = "UTF-8"` to `gcpy/constants.py`
- Added statement `from dask.array import Array as DaskArray` in `gcpy plot.py`
- Added SLURM run script `gcpy/benchmark/benchmark_slurm.sh`
- Added `gcpy/plot/gcpy_plot_style` style sheet for title and label default settings
- Added `gcpy/gcpy_plot_style` style sheet for title and label default settings
- Added new cubed-sphere grid inquiry functions to `gcpy/cstools.py`
- Added functions `get_ilev_coord` and `get_lev_coord` to `gcpy/grid.py`
- Add `tk` package to `docs/environment_files/environment.yml`

### Changed
- Simplified the Github issues templates into two options: `new-feature-or-discussion.md` and `question-issue.md`
- The GitHub PR template is now named `./github/PULL_REQUEST_TEMPLATE.md`
- Updated badge links in `README.md`
- Construct ops budget table filename without using the `label` argument
- Updated species_database.yml for consistency with GEOS-Chem 14.2.0
- Renamed TransportTracers species in `benchmark_categories.yml`, `run_1yr_tt_benchmark.py`, and in documentation
- YAML files in `benchmark/` have been moved to `benchmark/config`
- Models vs. O3 obs plots are now arranged by site latitude from north to south
- Routine `print_totals` now prints small and/or large numbers in scientific notation
- Truncate names in benchmark & emissions tables to improve readability
- Add TransportTracers species names to `gcpy/emissions_*.yml` files
- Now pass `n_job=config["options"]["n_cores"]` to benchmark plotting routines
- Script `benchmark.py` to `benchmark_funcs.py` to remove a name collision
- Folder `gcpy/benchmark` is now `gcpy/gcpy/benchmark`
- Folder `benchmark/modules` is now `gcpy/gcpy/benchmark/modules`
- Folder `gcpy/examples` is now `gcpy/gcpy/examples`
- Pass `sys.argv` to the `main()` routine of `run_benchmark.py`,` compare_diags.py`
- Updated `docs/environment_files/environment.yml` for MambaForge (also added `gridspec`)
- Now use `pypdf` instead of `PyPDF2` in `plot.py` and `util.py`
- Added coding suggestions made by `pylint` where possible
- Abstracted and never-nested code from `six_plot` into functions (in `plot.py`)
- Added `main()` routine to `gcpy/file_regrid.py`; Also added updates suggested by Pylint
- Fixed broken regridding code in `gcpy/file_regrid.py`; also refactored for clarity
- Rewrote `Regridding.rst` page; Confirmed that regridding examples work properly
- Now allow `plot_val` to be of type `dask.array.Array` in `plot.py` routines `six_plot` and `single_panel`
- Now add `if` statements to turn of `Parallel()` commands when `n_jobs==1`.
- Do not hardwire fontsize in `gcpy/plot.py`; get defaults from `gcpy_plot_style`
- `gcpy/plot.py` has been split up into smaller modules in the `gcpy/plot` folder
- Updated and cleaned up code in `gcpy/regrid.py`
- Example scripts`plot_single_level` and `plot_comparisons` can now accept command-line arguments
- Example scripts `plot_single_level.py`, `plot_comparisons.py`, `compare_diags.py` now handle GCHP restart files properly
- Now specify the X11 backend with by setting the `MPLBACKEND` environment variable

### Fixed
- Generalized test for GCHP or GCClassic restart file in `regrid_restart_file.py`
- Fixed bug in transport tracer benchmark mass conservation table file write
- Routine `create_display_name` now splits on only the first `_` in species & diag names
- Prevent plot panels from overlapping in six-panel plots
- Prevent colorbar tick labels from overlapping in dynamic-range ratio plots
- Updated `seaborn` plot style names to conform to the latest matplotlib
- Set `lev:positive` and/or `ilev:positive` properly in `regrid_restart_file.py` and `file_regrid.py`
- Prevent overwriting of `lev` coord in `file_regrid.py` at netCDF write time
- Fixed bug in option to allow different units when making comparison plots

### Removed
- Removed `gchp_is_pre_13_1` arguments & code from benchmarking routines
- Removed `is_pre_13_1` tags from `*_benchmark.yml` config files
- Removed `benchmark_emission_totals.ipynb`, this is obsolete
- Replaced `gcpy/benchmark/README` with `README.md`
- Removed `gcpy_test_dir` option from `examples/diagnostics/compare_diags.*`
- Removed `docs/environment_files/gchp_regridding.yml` environment file
- Removed `gcpy/gcpy/benchmark/plot_driver.sh`
- Made benchmark configuration files consistent

## [1.3.3] -- 2023-03-09
### Added
- Updated installation documentation, we now recommend users to create
  a conda environment using the `environment.yml` file
- Benchmark summary table output (intended for 1hr & 1mo benchmarks)
- Species/emissions/inventories that differ between Dev & Ref versions are now printed at the top of the benchmark emissions, inventory, and global mass tables.  if there are too many species with diffs, an alternate message is printed.
- New functions in `benchmark.py` and `util.py` to facilitate printing of the species/emissions/inventories that differ between Dev & Ref versions.
- Added new RTD documentation for installing Conda 4.12.0 with Miniconda
- Added GCHP regridding environnment file `docs/environment_files/gchp_regridding.yml`
- Added new benchmark type CH4Benchmark

### Changed
- Applied cleanup susggestions from pylint to `benchmark.py`, `util.py`, `plot.py`, `oh_metrics.py`, `ste_flux.py`
- Replaced format with f-strings in `benchmark.py`, `util.py`, `plot.py`, `oh_metrics.py`, `ste_flux.py`
- Abstract some common in `benchmark.py` into functions
- Replaced direct calls to `yaml.load` with `util.read_config.file`
- Restore tag information to benchmark `refstr` and `devstr` labels
- Add a newline to diff-of-diffs refstr and devstr if the string is too long.
- Updated GCHP regridding documentation
- Restored `ipython` and `jupyter ` to environment file `environment.yml`

## [1.3.2] -- 2022-10-25

### Fixes
- Fixed malformed version declaration for cartopy (use `==`
  instead of `=`) in setup.py.  This was preventing upload to
  conda-forge.
- Vertically flip GCHP emissions when computing transport tracers budget

## [1.3.1] -- 2022-10-25

### Changed
- Bug fix: Remove extraneous character from setup.py

## [1.3.0] -- 2022-10-25

### Added
- New features in benchmarking scripts (@lizziel, @yantosca)
  - Force garbage collection at end benchmarking functions (@yantosca)
  - Extra print statements (@lizziel)
  - Diff-of-diffs plots for 1-year benchmarks (@lizziel)
  - sparselt is now a GCPy requirement (@lizziel)
- Removed obsolete environment.yml files (@yantosca)
- Added requirements.yml to docs folder for Sphinx/RTD documentation (@yantosca)
- New regridding script `regrid_restart_file.py` (@liambindle)

### Changed
- Fixed several issues in benchmarking scripts (@laestrada, @lizziel, @yantosca)
  - Fixed bug in `budget_ox.py`; The drydep loss of Ox for GCHP was 12x too high
  - Add OMP_NUM_THREADS and OMP_STACKSIZE in `plot_driver.sh` (@yantosca)
  - Increase requested memory to 50MB in `plot_driver.sh` (@yantosca)
  - Benchmark scripts print a message upon completion (@yantosca)
  - Linted several benchmarking routines with Pylint (@yantosca)
  - Rewrote algorithm of add_lumped_species_to_dataset for speed (@yantosca)
  - Can now specify the path to species_database.yml for 1yr benchmarks (@yantosca)
  - 1-yr benchmarks now save output in subdirs of the same path (@lizziel)
  - Avoid hardwiring restart file paths in benchmark scripts (@yantosca)
  - Now use outputs_subdir tag from YAML file for paths to diagnostic files (@yantosca)
  - Now use restarts_subdir tag from YAML file for paths to restart files (@yantosca)
  - GCPy now uses proper year for dev in 1-yr benchmarks (@laestrada)
  - Fixed date string issue in benchmarking scripts (@lizziel)
  - Updates for new GCHP restart file format (@lizziel)
- Updated environment.yml with package versions that work together (@yantosca)
- Updated the AUTHORS.txt and LICENSE.txt files (@yantosca)

## [1.2.0] - 2021-09-22
### Added
- Added Parameter for single_panel to support return of all 6 cubedsphere plots
- Added flexible time period for benchmark plotting scripts
### Changed
- Modified single_panel to vmin/vmax parameters with newer versions of matplotlib (>3.5.0)
- Modified run_benchmark script to select correct species database depending on benchmark type
- Modified filename for Ox budget
- Modified readthedocs build to use mamba instead of conda to fix build failures
- Modified benchmark plotting scripts to use a single run_benchmark.py script
- Modified benchmark categories and species database yaml files
- Fixed bug in mass conservation table percent difference

## [1.1.0] - 2021-09-22

- Added date_time.py module to help manage datetime utility functions
- Added GLYC, HAC, and pFe to benchmark categories
- Added gcpy/budget_ox.py to compute Ox budgets from 1-yr benchmarks
- Added capability to use GCHP 13.1.0+ or legacy file names in benchmark scripts
- Added new methods dataset_reader and get_dataset_mean to util.py

### Changed
- Modified benchmarking scripts to use yaml config files.
- Modified dry-run scripts to use yaml config files.
- Updated benchmark/run_1yr_fullchem_benchmark.py to call the budget_ox.py for GCC vs GCC benchmark generation.
  - NOTE: we are waiting to make sure that the GCHP benchmarks output wetdep fields before activating this feature for GCHP.
- Modified plotting methods in benchmark.py to compute the mean of datasets over the time dimension, if the "time_mean" keyword is passed.
  - This feature is used to generate annual mean plots from 1-yr benchmark output.
- Modified run_1yr_tt_benchmark.py and run_1yr_fullchem_benchmark.py to generate both annual mean and seasonal plots
- Fixed formatting and import order issues in benchmark.py, util.py, budget_ox.py, and the run_*benchmark.py scripts as identified by pylint.
- Modified budget_ox.py to use Ox instead of O3 for computing budget terms

## [1.0.3] - 2021-03-26

### Fixed
- Automatic benchmark script copying no longer overwrites existing files
- Color scales for non-global plots are no longer calculated from full global data
- Regional datasets can now be plotted with cubed-sphere datasets in plot.compare_single_level

## [1.0.2] - 2021-03-18

### Added
- Added GCPy version number and automatic script copying to benchmark scripts
- Added line clarifying lack of Windows support in ReadTheDocs

### Fixed
- Fixed benchmark month seconds calculation for GCHP in 1-month benchmark script
- Fixed label typo in benchmark script GCHP vs. GCC emission plots
- Fixed grid creation for non-global grids in plot.single_panel
- Fixed issue in get_grid_extents when maxlon was in Western Hemisphere

## [1.0.1] - 2021-02-09

### Added
- Added MSA to Sulfur benchmark category
- Added weightsdir parameter to single_panel()
- Added temporary file creation to file_regrid() to decrease memory consumption during cubed-sphere regridding

### Changed
- Removed carbon-based units from benchmark emissions tables
- Environment files now request xESMF through conda-forge rather than pip

### Fixed
- Fixed Cubed-Sphere to Lat/Lon regridding for 1-level files.
- Fixed single panel zonal mean axis selection

## [1.0.0] - 2021-01-05

### Added
- Added complete documentation to a new ReadTheDocs site
- Added conda-forge installation support
- Added file regridder for regridding NetCDF restart and output between GEOS-Chem's horizontal grid types
- Plotting now supports automatic regridding between lat/lon, cubed-sphere, and stretched-grid formats
- Added additional 1-year benchmark plotting capabilities for GCHP
- Added oh_metrics.py, which generates output using the new Metrics collection in GEOS-Chem 13.0.0
- Extra keyword arguments not defined in plotting functions are now passed to matplotlib.pyplot
- Added a command line tool for appending grid-box corners to cubed-sphere datasets
- Added support for arbitrary vertical grids in zonal mean plotting
- Added regridding functions for arbitrary vertical grids

### Changed
- Some constants in constants.py have been tweaked to match GEOS-Chem definitions
- docs/environment.yml, setup.py, and requirements.txt now reflect up-to-date GCPy library requirements
- Most docstrings now use the same format
- Various code formatting changes have been made to align with PEP8 guidelines

### Deprecated
- mean_oh_from_logs.py is replaced in functionality by oh_metrics.py for GEOS-Chem versions >=13.0.0

### Fixed
- Installation through pip (from the repositoryand conda now works correctly

### Removed
- Removed several functions and files that are no longer used, including budget_aer.py and create_budget_table()

## [0.3.1] - 2020-08-21

### Added
- Added instructions on setting PYTHONPATH to include GCPy directory when installing manually
- Added cross-dateline regional plotting capability for both lat/lon and cubed-sphere plots
- Added function to get lev dimension index that matches a requested pressure value
- Added basic up-to-date map plotting examples
- Added pip and tabulate dependencies in gcpy environment yaml file
- Added RRTMG netcdf diagnostics names for converting from bpch to nc
- Added unit string conversion for RRTMG binary diagnostics to compare easily with netcdf

### Changed
- Temporary PDFs are now generated in the system's temp directory rather than within the working directory
- environment.yml now includes version numbers to ensure compatability

### Fixed
- Fixed single panel zonal mean plotting for GCHP
- Fixed existing non-deleted examples code
- Fixed imports for out-of-scope variables

### Removed
- Removed several code examples that were out-of-date.

## [0.3.0] - 2020-07-30

### Added

- Add new function to compute budgets and create budget table that incorporates new optional features.
- Require python package tabulate for generating budget tables.
- Added parallel support for mass and budget table creation in 1-year benchmarks.
- Added capability of completely disabling parallel plotting when calling make_benchmark_*_plots functions.
- Added capability of converting concentrations to ug/m3 for benchmark plotting.
- Added new function to make benchmark wet deposition plots, previously done from function to make concentration plots.

### Changed
- Reorganized functions of GCPy into a more logical and streamlined file structure.
- Updated species_database.yml and benchmark_categories.yml for GEOS-Chem 12.9.2.
- Replaced "Plots" with "Results" in benchmark directory structure. This value is customizable in the benchmark scripts.
- Updated example scripts to use reorganized GCPy functions.
- Updated all benchmark run scripts for consistency, readability, reduced lines of code, and compatibility with reorganized and new GCPy functions

### Fixed
- Fixed documentation and rearranged argument order for diff-of-diffs plot strings.
- Fixed accidental regridding to lat/lon in comparison plots where two cubed-sphere datasets share the same resoltuion.
### Removed
- Removed budget_ops.py in deference to new make_benchmark_operations_budget function.

## [0.2.1] - 2020-05-07

### Fixed
- Fixed bugs calculating lumped species with some or all missing constituents.
- Added documentation for newer keyword arguments in benchmark.py

## [0.2.0] - 2020-05-06

### Added
- Added strat/trop exchange fluxes to 1-year benchmark output (gcpy/ste_flux.py)
- Added operations budgets to 1-year benchmark output (gcpy/budget_ops.py)
- Added seasonal mass table output for 1-year FullChemBenchmark.
- Added mean OH from log files for 1-year FullChemBenchmark (GEOS-Chem Classic only).
- Added function gcplot in core.py for creating individual (rather than six-panel) plots of GEOS-Chem data.
- 47-level model output can now be plotted in addition to the standard 72-level output.
- Added Loader=yaml.FullLoader to the yaml.load command to avoid generating excess warnings.
- Add benchmark plotting option to write concentration and emissions plots to one file
- Add gcpy testing mode for all GEOS-Chem benchmark run scripts using test data on gcgrid.
- Add function to flip and rename GCHP restart files to match GCC names and level convention.
- Add capability to generate GCHP vs GCC and GCHP vs GCHP mass tables.
- Add handling in convert_units for datasets without a time dimension.
- Add initial and final mass to GHCP radionuclide budget tables.

### Changed
- Significant difference files are now written out to the Plots/Sig_Diffs folder for the 1-year benchmarks.
- Updated file names for Pb/Be budget tables in gcpy/budgets_tt.py.
- Created separate driver routines for 1-year FullChem and TransportTracers benchmarks
- Useless warnings when creating benchmark output should now be suppressed
- Can now create benchmark plots in a single file instead of by category.
- Can now plot non-global output files from GEOS-Chem Classic.
- Can now limit plot extents using lat/lon parameters for GEOS-Chem Classic and GCHP.
- L2L regridder filenames now include the grid extent when the regridder does not span the whole globe.
- Input GEOS-Chem Classic data can now be any lat/lon resolution rather than only 4x5, 2x2.5, or 1x1.25.
- Replaced fractional difference plots ((Dev-Ref)/Ref) with ratio plots (Dev/Ref).
- Moved diff-of-diffs functionality from standalone code in the benchmark scripts to benchmark.py.
- The bottom row of diff-of-diffs plotting now shows (Dev2/Dev1)-(Ref2/Ref1) values.
- Paths in example scripts now point to /n/holyscratch01/external_repos/GEOS-CHEM instead of /n/holylfs/EXTERNAL_REPOS/GEOS-CHEM.
- Cleaned up run_1mo_benchmark.py driver scripts
- Operations budgets are now printed as Ref, Dev, Dev-Ref, %diff
- Updated examples/compare_diags.py to point to test benchmark data
- Updated benchmark_categories.yml, species_database.yml, lumped_species.yml, and emission_inventories.yml for recent changes in GEOS-Chem 12.8.0
- Update benchmark run scripts to use version strings rather than subtitle strings in tables filenames.


### Fixed
- Latitude ticks again appear in benchmark zonal mean plots.
- Colorbar tick formatting now never uses offset format, which made colorbar ticks difficult to interpret for small value ranges.
- The list of non-plotted emissions species now populates properly.
- Fixed sig diffs file creation for AOD and JValues.
- Missing values in mass tables are now NaN
- Fix area normalization issues in benchmark plotting functions when using GCHP data.

### Removed
- Removed runnable docstring content.

## [0.1.1] - 2020-02-28

### Added

- This CHANGELOG file to track notable changes in GCPy.

### Changed
- Pb210, Be7, and Be10 species are now added to species_database.yml.
- gcpy/budget_aer.py and gcpy/budget_tt.py now get molecular weights from species_database.yml.
- Updated the value of MW_AIR in constants.py to add more precision.
- gcpy/benchmark.py now writes OH metrics output to the Plots/Tables folder.
- Updated CHANGELOG.md for 0.1.1.
- Updated download_data.py to properly obtain 2 x 2.5 and nested data sets.

## [0.1.0] - 2020-02-26

### Summary

This is the first labeled version of GCPy. The primary functionality of GCPy is plotting and tabling diagnostics from GEOS-Chem. Main features include:

- Functions for comparing GEOS-Chem benchmark output for multiple versions of GEOS-Chem, including 2D plots and mass and budget table creation.
- Support for plotting benchmark output for both GEOS-Chem Classic (lat/lon data) and GCHP (cubed-sphere data).

The first official release version of GCPy, v1.0.0, will correspond with the release of GEOS-Chem 13.0.0.<|MERGE_RESOLUTION|>--- conflicted
+++ resolved
@@ -6,16 +6,13 @@
 
 ## [Unreleased] - TBD
 ### Added
-<<<<<<< HEAD
 - Script `gcpy/benchmark/modules/benchmark_utils.py`, with common benchmark utility functions
 - Script `gcpy/benchmark/modules/benchmark_drydep.py`, with code to create drydep velocity plots
 - YAML tag `plot_drydep` in `gcpy/benchmark/config/*.yml` files
-=======
 - Badge for `build-gcpy-environment` GitHub Action in `README.md`
 - Badges in `docs/source/index.rst`
 - GitHub action to push GCPy releases to PyPi
-- Script `./release/changeVersionNumbers.sh`, used to update version numbers in various files befor release
->>>>>>> e95ba4d6
+- Script `./release/changeVersionNumbers.sh`, used to update version numbers in various files before release
 
 ### Changed
 - Bump pip from 23.2.1 to 23.3 (dependabot suggested this)
