# GCPy Changelog

All notable changes to GCPy will be documented in this file.

The format is based on [Keep a Changelog](https://keepachangelog.com/en/1.0.0/), and this project adheres to [Semantic Versioning](https://semver.org/spec/v2.0.0.html).

## [Unreleased] - TBD
### Added
- Script `gcpy/benchmark/modules/benchmark_utils.py`, with common benchmark utility functions
- Script `gcpy/benchmark/modules/benchmark_drydep.py`, with code to create drydep velocity plots
- YAML tag `plot_drydep` in `gcpy/benchmark/config/*.yml` files
- Badge for `build-gcpy-environment` GitHub Action in `README.md`
- Badges in `docs/source/index.rst`
- GitHub action to push GCPy releases to PyPi
- Script `./release/changeVersionNumbers.sh`, used to update version numbers in various files before release

### Changed
- Bump pip from 23.2.1 to 23.3 (dependabot suggested this)
- Bump pypdf from 3.16.1 to 3.17.0 (dependabot suggested this)
- YAML tag `operations_budget` is now `ops_budget_table` in `gcpy/benchmark/config/1yr_tt_benchmark.yml`

### Fixed
- CS inquiry functions in `gcpy/cstools.py` now work properly for `xr.Dataset` and `xr.DataArray` objects
- Prevent an import error by using `seaborn-v0_8-darkgrid` in`gcpy/benchmark/modules/benchmark_models_vs_obs.py`
<<<<<<< HEAD
- `gcpy/file_regrid.py` now creates GCHP files with `DELP_DRY` instead of `DELPDRY`
- Fixed bugs in GCHP vs GCHP sections of 1-yr benchmark run scripts to allow comparison of GCHP runs with different grid resolutions
=======
- Fixed silent bug in transport tracer benchmark GCC vs GCHP mass tables preventing them from being generated
>>>>>>> 9940b8fc

## [1.4.2] - 2024-01-26
### Added
- Example script `create_test_plot.py`, which can be used to check that GCPy has been installed properly
- GitHub action `build-gcpy-environment` which tests installation of the mamba environment specified in in `docs/environment_files/environment.yml`
- YAML file`docs/environment_files/testing.yml` for building an environment without pegged package versions (for testing)
- GitHub action `build-test-environment` to test the environment specified in `testing.yml`

### Changed
- `build-gcpy-environment` GitHub action now runs with several Python versions 

### Fixed
- Prevent overwriting of the `results` variable when parallel plotting is deactivated (`n_cores: 1`)

## [1.4.1] - 2023-12-08
### Fixed
- Now use the proper default value for the `--weightsdir` argument to `gcpy/file_regrid.py`

## [1.4.0] - 2023-11-20
### Added
- Added C2H2 and C2H4 to `emission_species.yml`
- Updated `species_database.yml` for consistency with GEOS-Chem 14.2.0
- Added `.github/ISSUE_TEMPLATE/config.yml` file w/ Github issue options
- Added `CONTRIBUTING.md` and `SUPPORT.md`, replacing `docs/source/Contributing.rst` and `docs/source/Report_Request.rst`
- Added option to pass the benchmark type to plotting routines
- Updated `AUTHORS.txt` as of Apr 2023 (concurrent w/ GEOS-Chem 14.2.0)
- Added ReadTheDocs badge in `README.md`
- Added `.readthedocs.yaml` to configure ReadTheDocs builds
- Added cloud benchmarking YAML configuration files to `benchmark/cloud` folder
- Added `README.md` files in `gcpy/benchmark` directory structure
- Added `benchmark/modules/benchmark_models_vs_obs.py` script
- Added `benchmark/modules/GC_72_vertical_levels.csv` file
- Added `multi_index_lat` keyword to `reshape_MAPL_CS` function in `gcpy/util.py`
- Added FURA to `emission_species.yml` and `benchmark_categories.yml`
- Added new routine `format_number_for_table` in `gcpy/util.py`
- Added module `gcpy/cstools.py` with utility functions for cubed-sphere grids
- Added new routine `verify_variable_type` function in `gcpy/util.py`
- Added new routine `format_number_for_table` in `util.py`
- Added BrSALA and BrSALC to `emission_species.yml`
- Added `options:n_cores` to all benchmark YAML config files
- Added `__init__.py` files in subfolders of `gcpy/gcpy`
- `gcpy/benchmark/modules/*.py` scripts are now chmod 644
- Added `ENCODING = "UTF-8"` to `gcpy/constants.py`
- Added statement `from dask.array import Array as DaskArray` in `gcpy plot.py`
- Added SLURM run script `gcpy/benchmark/benchmark_slurm.sh`
- Added `gcpy/plot/gcpy_plot_style` style sheet for title and label default settings
- Added `gcpy/gcpy_plot_style` style sheet for title and label default settings
- Added new cubed-sphere grid inquiry functions to `gcpy/cstools.py`
- Added functions `get_ilev_coord` and `get_lev_coord` to `gcpy/grid.py`
- Add `tk` package to `docs/environment_files/environment.yml`

### Changed
- Simplified the Github issues templates into two options: `new-feature-or-discussion.md` and `question-issue.md`
- The GitHub PR template is now named `./github/PULL_REQUEST_TEMPLATE.md`
- Updated badge links in `README.md`
- Construct ops budget table filename without using the `label` argument
- Updated species_database.yml for consistency with GEOS-Chem 14.2.0
- Renamed TransportTracers species in `benchmark_categories.yml`, `run_1yr_tt_benchmark.py`, and in documentation
- YAML files in `benchmark/` have been moved to `benchmark/config`
- Models vs. O3 obs plots are now arranged by site latitude from north to south
- Routine `print_totals` now prints small and/or large numbers in scientific notation
- Truncate names in benchmark & emissions tables to improve readability
- Add TransportTracers species names to `gcpy/emissions_*.yml` files
- Now pass `n_job=config["options"]["n_cores"]` to benchmark plotting routines
- Script `benchmark.py` to `benchmark_funcs.py` to remove a name collision
- Folder `gcpy/benchmark` is now `gcpy/gcpy/benchmark`
- Folder `benchmark/modules` is now `gcpy/gcpy/benchmark/modules`
- Folder `gcpy/examples` is now `gcpy/gcpy/examples`
- Pass `sys.argv` to the `main()` routine of `run_benchmark.py`,` compare_diags.py`
- Updated `docs/environment_files/environment.yml` for MambaForge (also added `gridspec`)
- Now use `pypdf` instead of `PyPDF2` in `plot.py` and `util.py`
- Added coding suggestions made by `pylint` where possible
- Abstracted and never-nested code from `six_plot` into functions (in `plot.py`)
- Added `main()` routine to `gcpy/file_regrid.py`; Also added updates suggested by Pylint
- Fixed broken regridding code in `gcpy/file_regrid.py`; also refactored for clarity
- Rewrote `Regridding.rst` page; Confirmed that regridding examples work properly
- Now allow `plot_val` to be of type `dask.array.Array` in `plot.py` routines `six_plot` and `single_panel`
- Now add `if` statements to turn of `Parallel()` commands when `n_jobs==1`.
- Do not hardwire fontsize in `gcpy/plot.py`; get defaults from `gcpy_plot_style`
- `gcpy/plot.py` has been split up into smaller modules in the `gcpy/plot` folder
- Updated and cleaned up code in `gcpy/regrid.py`
- Example scripts`plot_single_level` and `plot_comparisons` can now accept command-line arguments
- Example scripts `plot_single_level.py`, `plot_comparisons.py`, `compare_diags.py` now handle GCHP restart files properly
- Now specify the X11 backend with by setting the `MPLBACKEND` environment variable

### Fixed
- Generalized test for GCHP or GCClassic restart file in `regrid_restart_file.py`
- Fixed bug in transport tracer benchmark mass conservation table file write
- Routine `create_display_name` now splits on only the first `_` in species & diag names
- Prevent plot panels from overlapping in six-panel plots
- Prevent colorbar tick labels from overlapping in dynamic-range ratio plots
- Updated `seaborn` plot style names to conform to the latest matplotlib
- Set `lev:positive` and/or `ilev:positive` properly in `regrid_restart_file.py` and `file_regrid.py`
- Prevent overwriting of `lev` coord in `file_regrid.py` at netCDF write time
- Fixed bug in option to allow different units when making comparison plots

### Removed
- Removed `gchp_is_pre_13_1` arguments & code from benchmarking routines
- Removed `is_pre_13_1` tags from `*_benchmark.yml` config files
- Removed `benchmark_emission_totals.ipynb`, this is obsolete
- Replaced `gcpy/benchmark/README` with `README.md`
- Removed `gcpy_test_dir` option from `examples/diagnostics/compare_diags.*`
- Removed `docs/environment_files/gchp_regridding.yml` environment file
- Removed `gcpy/gcpy/benchmark/plot_driver.sh`
- Made benchmark configuration files consistent

## [1.3.3] -- 2023-03-09
### Added
- Updated installation documentation, we now recommend users to create
  a conda environment using the `environment.yml` file
- Benchmark summary table output (intended for 1hr & 1mo benchmarks)
- Species/emissions/inventories that differ between Dev & Ref versions are now printed at the top of the benchmark emissions, inventory, and global mass tables.  if there are too many species with diffs, an alternate message is printed.
- New functions in `benchmark.py` and `util.py` to facilitate printing of the species/emissions/inventories that differ between Dev & Ref versions.
- Added new RTD documentation for installing Conda 4.12.0 with Miniconda
- Added GCHP regridding environnment file `docs/environment_files/gchp_regridding.yml`
- Added new benchmark type CH4Benchmark

### Changed
- Applied cleanup susggestions from pylint to `benchmark.py`, `util.py`, `plot.py`, `oh_metrics.py`, `ste_flux.py`
- Replaced format with f-strings in `benchmark.py`, `util.py`, `plot.py`, `oh_metrics.py`, `ste_flux.py`
- Abstract some common in `benchmark.py` into functions
- Replaced direct calls to `yaml.load` with `util.read_config.file`
- Restore tag information to benchmark `refstr` and `devstr` labels
- Add a newline to diff-of-diffs refstr and devstr if the string is too long.
- Updated GCHP regridding documentation
- Restored `ipython` and `jupyter ` to environment file `environment.yml`

## [1.3.2] -- 2022-10-25

### Fixes
- Fixed malformed version declaration for cartopy (use `==`
  instead of `=`) in setup.py.  This was preventing upload to
  conda-forge.
- Vertically flip GCHP emissions when computing transport tracers budget

## [1.3.1] -- 2022-10-25

### Changed
- Bug fix: Remove extraneous character from setup.py

## [1.3.0] -- 2022-10-25

### Added
- New features in benchmarking scripts (@lizziel, @yantosca)
  - Force garbage collection at end benchmarking functions (@yantosca)
  - Extra print statements (@lizziel)
  - Diff-of-diffs plots for 1-year benchmarks (@lizziel)
  - sparselt is now a GCPy requirement (@lizziel)
- Removed obsolete environment.yml files (@yantosca)
- Added requirements.yml to docs folder for Sphinx/RTD documentation (@yantosca)
- New regridding script `regrid_restart_file.py` (@liambindle)

### Changed
- Fixed several issues in benchmarking scripts (@laestrada, @lizziel, @yantosca)
  - Fixed bug in `budget_ox.py`; The drydep loss of Ox for GCHP was 12x too high
  - Add OMP_NUM_THREADS and OMP_STACKSIZE in `plot_driver.sh` (@yantosca)
  - Increase requested memory to 50MB in `plot_driver.sh` (@yantosca)
  - Benchmark scripts print a message upon completion (@yantosca)
  - Linted several benchmarking routines with Pylint (@yantosca)
  - Rewrote algorithm of add_lumped_species_to_dataset for speed (@yantosca)
  - Can now specify the path to species_database.yml for 1yr benchmarks (@yantosca)
  - 1-yr benchmarks now save output in subdirs of the same path (@lizziel)
  - Avoid hardwiring restart file paths in benchmark scripts (@yantosca)
  - Now use outputs_subdir tag from YAML file for paths to diagnostic files (@yantosca)
  - Now use restarts_subdir tag from YAML file for paths to restart files (@yantosca)
  - GCPy now uses proper year for dev in 1-yr benchmarks (@laestrada)
  - Fixed date string issue in benchmarking scripts (@lizziel)
  - Updates for new GCHP restart file format (@lizziel)
- Updated environment.yml with package versions that work together (@yantosca)
- Updated the AUTHORS.txt and LICENSE.txt files (@yantosca)

## [1.2.0] - 2021-09-22
### Added
- Added Parameter for single_panel to support return of all 6 cubedsphere plots
- Added flexible time period for benchmark plotting scripts
### Changed
- Modified single_panel to vmin/vmax parameters with newer versions of matplotlib (>3.5.0)
- Modified run_benchmark script to select correct species database depending on benchmark type
- Modified filename for Ox budget
- Modified readthedocs build to use mamba instead of conda to fix build failures
- Modified benchmark plotting scripts to use a single run_benchmark.py script
- Modified benchmark categories and species database yaml files
- Fixed bug in mass conservation table percent difference

## [1.1.0] - 2021-09-22

- Added date_time.py module to help manage datetime utility functions
- Added GLYC, HAC, and pFe to benchmark categories
- Added gcpy/budget_ox.py to compute Ox budgets from 1-yr benchmarks
- Added capability to use GCHP 13.1.0+ or legacy file names in benchmark scripts
- Added new methods dataset_reader and get_dataset_mean to util.py

### Changed
- Modified benchmarking scripts to use yaml config files.
- Modified dry-run scripts to use yaml config files.
- Updated benchmark/run_1yr_fullchem_benchmark.py to call the budget_ox.py for GCC vs GCC benchmark generation.
  - NOTE: we are waiting to make sure that the GCHP benchmarks output wetdep fields before activating this feature for GCHP.
- Modified plotting methods in benchmark.py to compute the mean of datasets over the time dimension, if the "time_mean" keyword is passed.
  - This feature is used to generate annual mean plots from 1-yr benchmark output.
- Modified run_1yr_tt_benchmark.py and run_1yr_fullchem_benchmark.py to generate both annual mean and seasonal plots
- Fixed formatting and import order issues in benchmark.py, util.py, budget_ox.py, and the run_*benchmark.py scripts as identified by pylint.
- Modified budget_ox.py to use Ox instead of O3 for computing budget terms

## [1.0.3] - 2021-03-26

### Fixed
- Automatic benchmark script copying no longer overwrites existing files
- Color scales for non-global plots are no longer calculated from full global data
- Regional datasets can now be plotted with cubed-sphere datasets in plot.compare_single_level

## [1.0.2] - 2021-03-18

### Added
- Added GCPy version number and automatic script copying to benchmark scripts
- Added line clarifying lack of Windows support in ReadTheDocs

### Fixed
- Fixed benchmark month seconds calculation for GCHP in 1-month benchmark script
- Fixed label typo in benchmark script GCHP vs. GCC emission plots
- Fixed grid creation for non-global grids in plot.single_panel
- Fixed issue in get_grid_extents when maxlon was in Western Hemisphere

## [1.0.1] - 2021-02-09

### Added
- Added MSA to Sulfur benchmark category
- Added weightsdir parameter to single_panel()
- Added temporary file creation to file_regrid() to decrease memory consumption during cubed-sphere regridding

### Changed
- Removed carbon-based units from benchmark emissions tables
- Environment files now request xESMF through conda-forge rather than pip

### Fixed
- Fixed Cubed-Sphere to Lat/Lon regridding for 1-level files.
- Fixed single panel zonal mean axis selection

## [1.0.0] - 2021-01-05

### Added
- Added complete documentation to a new ReadTheDocs site
- Added conda-forge installation support
- Added file regridder for regridding NetCDF restart and output between GEOS-Chem's horizontal grid types
- Plotting now supports automatic regridding between lat/lon, cubed-sphere, and stretched-grid formats
- Added additional 1-year benchmark plotting capabilities for GCHP
- Added oh_metrics.py, which generates output using the new Metrics collection in GEOS-Chem 13.0.0
- Extra keyword arguments not defined in plotting functions are now passed to matplotlib.pyplot
- Added a command line tool for appending grid-box corners to cubed-sphere datasets
- Added support for arbitrary vertical grids in zonal mean plotting
- Added regridding functions for arbitrary vertical grids

### Changed
- Some constants in constants.py have been tweaked to match GEOS-Chem definitions
- docs/environment.yml, setup.py, and requirements.txt now reflect up-to-date GCPy library requirements
- Most docstrings now use the same format
- Various code formatting changes have been made to align with PEP8 guidelines

### Deprecated
- mean_oh_from_logs.py is replaced in functionality by oh_metrics.py for GEOS-Chem versions >=13.0.0

### Fixed
- Installation through pip (from the repositoryand conda now works correctly

### Removed
- Removed several functions and files that are no longer used, including budget_aer.py and create_budget_table()

## [0.3.1] - 2020-08-21

### Added
- Added instructions on setting PYTHONPATH to include GCPy directory when installing manually
- Added cross-dateline regional plotting capability for both lat/lon and cubed-sphere plots
- Added function to get lev dimension index that matches a requested pressure value
- Added basic up-to-date map plotting examples
- Added pip and tabulate dependencies in gcpy environment yaml file
- Added RRTMG netcdf diagnostics names for converting from bpch to nc
- Added unit string conversion for RRTMG binary diagnostics to compare easily with netcdf

### Changed
- Temporary PDFs are now generated in the system's temp directory rather than within the working directory
- environment.yml now includes version numbers to ensure compatability

### Fixed
- Fixed single panel zonal mean plotting for GCHP
- Fixed existing non-deleted examples code
- Fixed imports for out-of-scope variables

### Removed
- Removed several code examples that were out-of-date.

## [0.3.0] - 2020-07-30

### Added

- Add new function to compute budgets and create budget table that incorporates new optional features.
- Require python package tabulate for generating budget tables.
- Added parallel support for mass and budget table creation in 1-year benchmarks.
- Added capability of completely disabling parallel plotting when calling make_benchmark_*_plots functions.
- Added capability of converting concentrations to ug/m3 for benchmark plotting.
- Added new function to make benchmark wet deposition plots, previously done from function to make concentration plots.

### Changed
- Reorganized functions of GCPy into a more logical and streamlined file structure.
- Updated species_database.yml and benchmark_categories.yml for GEOS-Chem 12.9.2.
- Replaced "Plots" with "Results" in benchmark directory structure. This value is customizable in the benchmark scripts.
- Updated example scripts to use reorganized GCPy functions.
- Updated all benchmark run scripts for consistency, readability, reduced lines of code, and compatibility with reorganized and new GCPy functions

### Fixed
- Fixed documentation and rearranged argument order for diff-of-diffs plot strings.
- Fixed accidental regridding to lat/lon in comparison plots where two cubed-sphere datasets share the same resoltuion.
### Removed
- Removed budget_ops.py in deference to new make_benchmark_operations_budget function.

## [0.2.1] - 2020-05-07

### Fixed
- Fixed bugs calculating lumped species with some or all missing constituents.
- Added documentation for newer keyword arguments in benchmark.py

## [0.2.0] - 2020-05-06

### Added
- Added strat/trop exchange fluxes to 1-year benchmark output (gcpy/ste_flux.py)
- Added operations budgets to 1-year benchmark output (gcpy/budget_ops.py)
- Added seasonal mass table output for 1-year FullChemBenchmark.
- Added mean OH from log files for 1-year FullChemBenchmark (GEOS-Chem Classic only).
- Added function gcplot in core.py for creating individual (rather than six-panel) plots of GEOS-Chem data.
- 47-level model output can now be plotted in addition to the standard 72-level output.
- Added Loader=yaml.FullLoader to the yaml.load command to avoid generating excess warnings.
- Add benchmark plotting option to write concentration and emissions plots to one file
- Add gcpy testing mode for all GEOS-Chem benchmark run scripts using test data on gcgrid.
- Add function to flip and rename GCHP restart files to match GCC names and level convention.
- Add capability to generate GCHP vs GCC and GCHP vs GCHP mass tables.
- Add handling in convert_units for datasets without a time dimension.
- Add initial and final mass to GHCP radionuclide budget tables.

### Changed
- Significant difference files are now written out to the Plots/Sig_Diffs folder for the 1-year benchmarks.
- Updated file names for Pb/Be budget tables in gcpy/budgets_tt.py.
- Created separate driver routines for 1-year FullChem and TransportTracers benchmarks
- Useless warnings when creating benchmark output should now be suppressed
- Can now create benchmark plots in a single file instead of by category.
- Can now plot non-global output files from GEOS-Chem Classic.
- Can now limit plot extents using lat/lon parameters for GEOS-Chem Classic and GCHP.
- L2L regridder filenames now include the grid extent when the regridder does not span the whole globe.
- Input GEOS-Chem Classic data can now be any lat/lon resolution rather than only 4x5, 2x2.5, or 1x1.25.
- Replaced fractional difference plots ((Dev-Ref)/Ref) with ratio plots (Dev/Ref).
- Moved diff-of-diffs functionality from standalone code in the benchmark scripts to benchmark.py.
- The bottom row of diff-of-diffs plotting now shows (Dev2/Dev1)-(Ref2/Ref1) values.
- Paths in example scripts now point to /n/holyscratch01/external_repos/GEOS-CHEM instead of /n/holylfs/EXTERNAL_REPOS/GEOS-CHEM.
- Cleaned up run_1mo_benchmark.py driver scripts
- Operations budgets are now printed as Ref, Dev, Dev-Ref, %diff
- Updated examples/compare_diags.py to point to test benchmark data
- Updated benchmark_categories.yml, species_database.yml, lumped_species.yml, and emission_inventories.yml for recent changes in GEOS-Chem 12.8.0
- Update benchmark run scripts to use version strings rather than subtitle strings in tables filenames.


### Fixed
- Latitude ticks again appear in benchmark zonal mean plots.
- Colorbar tick formatting now never uses offset format, which made colorbar ticks difficult to interpret for small value ranges.
- The list of non-plotted emissions species now populates properly.
- Fixed sig diffs file creation for AOD and JValues.
- Missing values in mass tables are now NaN
- Fix area normalization issues in benchmark plotting functions when using GCHP data.

### Removed
- Removed runnable docstring content.

## [0.1.1] - 2020-02-28

### Added

- This CHANGELOG file to track notable changes in GCPy.

### Changed
- Pb210, Be7, and Be10 species are now added to species_database.yml.
- gcpy/budget_aer.py and gcpy/budget_tt.py now get molecular weights from species_database.yml.
- Updated the value of MW_AIR in constants.py to add more precision.
- gcpy/benchmark.py now writes OH metrics output to the Plots/Tables folder.
- Updated CHANGELOG.md for 0.1.1.
- Updated download_data.py to properly obtain 2 x 2.5 and nested data sets.

## [0.1.0] - 2020-02-26

### Summary

This is the first labeled version of GCPy. The primary functionality of GCPy is plotting and tabling diagnostics from GEOS-Chem. Main features include:

- Functions for comparing GEOS-Chem benchmark output for multiple versions of GEOS-Chem, including 2D plots and mass and budget table creation.
- Support for plotting benchmark output for both GEOS-Chem Classic (lat/lon data) and GCHP (cubed-sphere data).

The first official release version of GCPy, v1.0.0, will correspond with the release of GEOS-Chem 13.0.0.<|MERGE_RESOLUTION|>--- conflicted
+++ resolved
@@ -22,12 +22,9 @@
 ### Fixed
 - CS inquiry functions in `gcpy/cstools.py` now work properly for `xr.Dataset` and `xr.DataArray` objects
 - Prevent an import error by using `seaborn-v0_8-darkgrid` in`gcpy/benchmark/modules/benchmark_models_vs_obs.py`
-<<<<<<< HEAD
 - `gcpy/file_regrid.py` now creates GCHP files with `DELP_DRY` instead of `DELPDRY`
 - Fixed bugs in GCHP vs GCHP sections of 1-yr benchmark run scripts to allow comparison of GCHP runs with different grid resolutions
-=======
 - Fixed silent bug in transport tracer benchmark GCC vs GCHP mass tables preventing them from being generated
->>>>>>> 9940b8fc
 
 ## [1.4.2] - 2024-01-26
 ### Added
